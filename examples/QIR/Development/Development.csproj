﻿<Project Sdk="Microsoft.Quantum.Sdk/0.15.2103133969">

  <PropertyGroup>
    <OutputType>Exe</OutputType>
    <TargetFramework>netcoreapp3.1</TargetFramework>
  </PropertyGroup>

  <ItemGroup>
<<<<<<< HEAD
    <PackageReference Include="Microsoft.Quantum.Chemistry" Version="0.15.2103133969" />
=======
	<!-- The following references need to be removed once the Sdk version number is updated. -->
>>>>>>> 330f48de
    <PackageReference Condition="$([MSBuild]::IsOsPlatform('Windows'))"
                      Include="libLLVM.runtime.win-x64" Version="11.0.0"
                      PrivateAssets="All" GeneratePathProperty="true" />
    <PackageReference Condition="$([MSBuild]::IsOsPlatform('OSX'))"
                      Include="libLLVM.runtime.osx-x64" Version="11.0.0"
                      PrivateAssets="All" GeneratePathProperty="true" />
    <PackageReference Condition="$([MSBuild]::IsOsPlatform('Linux')) And '$(UbuntuVersion)' == '18.04'"
                      Include="libLLVM.runtime.ubuntu.18.04-x64" Version="11.0.0"
                      PrivateAssets="All" GeneratePathProperty="true" />
    <PackageReference Condition="$([MSBuild]::IsOsPlatform('Linux')) And '$(UbuntuVersion)' != '18.04'"
                      Include="libLLVM.runtime.ubuntu.20.04-x64" Version="11.0.0"
                      PrivateAssets="All" GeneratePathProperty="true" />
  </ItemGroup>
    
  <PropertyGroup>
    <CSharpGeneration>false</CSharpGeneration>
    <QscExe>dotnet $(MSBuildThisFileDirectory)../../../src/QsCompiler/CommandLineTool/bin/$(Configuration)/netcoreapp3.1/qsc.dll</QscExe>
  </PropertyGroup>
    
  <ItemGroup>
    <UpToDateCheckInput Include="@(None)" />
    <None Include="$(QirOutputPath)**" />
    <Compile Remove="Main.cs" />
  </ItemGroup>
    
  <ItemGroup>
    <ProjectReference Include="..\..\..\src\QsCompiler\CommandLineTool\CommandLineTool.csproj">
      <ReferenceOutputAssembly>false</ReferenceOutputAssembly>
    </ProjectReference>
    <ProjectReference Include="..\..\..\src\QsCompiler\QirGeneration\QirGeneration.csproj" IsQscReference="true" />
  </ItemGroup>

  <!--
  Providing these targets is usually not needed;
  we just do that here to make sure the Q# compilation is executed even when the Q# project did not change,
  and files with the generated QIR are deleted when the project is cleaned
  despite that we added them in a way that displays them as part of the project.
  -->

  <Target Name="CleanQir" AfterTargets="QSharpClean" DependsOnTargets="Restore">
    <ItemGroup>
      <_QirFilesToClean Include="$(QirOutputPath)**" />
      <None Remove="@(_QirFilesToClean)" />
    </ItemGroup>
    <Delete Files="@(_QirFilesToClean)" />
    <RemoveDir Directories="$(QirOutputPath)" />
  </Target>

  <Target Name="BeforeQSharpCompile" DependsOnTargets="QSharpClean">
<<<<<<< HEAD
    <PropertyGroup Condition="'$(LlvmLibsPath)' == ''">
      <LlvmLibsPath Condition="$([MSBuild]::IsOsPlatform('OSX'))">$(PkglibLLVM_runtime_osx-x64)</LlvmLibsPath>
      <LlvmLibsPath Condition="$([MSBuild]::IsOsPlatform('Windows'))">$(PkglibLLVM_runtime_win-x64)</LlvmLibsPath>
      <LlvmLibsPath Condition="$([MSBuild]::IsOsPlatform('Linux')) And '$(UbuntuVersion)' == '18.04'">$(PkglibLLVM_runtime_ubuntu_18_04-x64)</LlvmLibsPath>
      <LlvmLibsPath Condition="$([MSBuild]::IsOsPlatform('Linux')) And '$(UbuntuVersion)' != '18.04'">$(PkglibLLVM_runtime_ubuntu_20_04-x64)</LlvmLibsPath>
    </PropertyGroup>
    <Message Text="Removed files from prior compilation." Importance="High" />
=======
    <Message Text="Removed files from prior compilation." Importance="High" />
	<!-- The following lines need to be removed once the Sdk version number is updated. -->
    <PropertyGroup Condition="'$(LlvmLibsPath)' == ''">
      <LlvmLibsPath Condition="$([MSBuild]::IsOsPlatform('OSX'))">$(PkglibLLVM_runtime_osx-x64)</LlvmLibsPath>
      <LlvmLibsPath Condition="$([MSBuild]::IsOsPlatform('Windows'))">$(PkglibLLVM_runtime_win-x64)</LlvmLibsPath>
      <LlvmLibsPath Condition="$([MSBuild]::IsOsPlatform('Linux')) And '$(UbuntuVersion)' == '18.04'">$(PkglibLLVM_runtime_ubuntu_18_04-x64)</LlvmLibsPath>
      <LlvmLibsPath Condition="$([MSBuild]::IsOsPlatform('Linux')) And '$(UbuntuVersion)' != '18.04'">$(PkglibLLVM_runtime_ubuntu_20_04-x64)</LlvmLibsPath>
    </PropertyGroup>
>>>>>>> 330f48de
    <PropertyGroup>
      <AdditionalQscArguments>--llvm-libs $(LlvmLibsPath)/</AdditionalQscArguments>
    </PropertyGroup>
  </Target>

  <Target Name="BeforeCSharpCompile">
    <ItemGroup>
      <Compile Include="Main.cs">
        <Visible>false</Visible>
      </Compile>
    </ItemGroup>
  </Target>

  <!--
  We provide a target that builds an executable in the qir folder.
  -->
    
  <Target Name="BuildExecutable" Condition="'$(DesignTimeBuild)' != 'true'" AfterTargets="QSharpCompile;CoreBuild">
    <PropertyGroup>
      <SimulatorRuntime>$(MSBuildThisFileDirectory)Microsoft.Quantum.Simulator.Runtime.dll</SimulatorRuntime>
      <QirRuntimeLibs>$(MSBuildThisFileDirectory)/../../../../QsSimulation/src/Qir/Runtime/build/$(Configuration)/bin</QirRuntimeLibs>
      <QirRuntimeHeaders>$(MSBuildThisFileDirectory)/../../../../QsSimulation/src/Qir/Runtime/public</QirRuntimeHeaders>
      <ClangCommand>clang++ -o $(QirOutputPath)$(MSBuildProjectName).exe $(QirOutputPath)$(PathCompatibleAssemblyName).ll Main.cpp -I$(QirOutputPath) -L$(QirOutputPath) -lMicrosoft.Quantum.Qir.Runtime -lMicrosoft.Quantum.Qir.QSharp.Core -lMicrosoft.Quantum.Qir.QSharp.Foundation</ClangCommand>
    </PropertyGroup>
    <ItemGroup>
      <_QirRuntimeLibFiles Include="$(QirRuntimeLibs)/**/*.*" Exclude="$(QirRuntimeLibs)/**/*.exe" />
      <_QirRuntimeHeaderFiles Include="$(QirRuntimeHeaders)/**/*.hpp" />
    </ItemGroup>
    <Copy SourceFiles="$(SimulatorRuntime)" DestinationFolder="$(QirOutputPath)" SkipUnchangedFiles="true" />
    <Copy SourceFiles="@(_QirRuntimeLibFiles)" DestinationFolder="$(QirOutputPath)\%(RecursiveDir)" SkipUnchangedFiles="true" />
    <Copy SourceFiles="@(_QirRuntimeHeaderFiles)" DestinationFolder="$(QirOutputPath)\%(RecursiveDir)" SkipUnchangedFiles="true" />
    <Exec Command="$(ClangCommand)" IgnoreExitCode="false" />
  </Target>

</Project><|MERGE_RESOLUTION|>--- conflicted
+++ resolved
@@ -6,11 +6,7 @@
   </PropertyGroup>
 
   <ItemGroup>
-<<<<<<< HEAD
-    <PackageReference Include="Microsoft.Quantum.Chemistry" Version="0.15.2103133969" />
-=======
 	<!-- The following references need to be removed once the Sdk version number is updated. -->
->>>>>>> 330f48de
     <PackageReference Condition="$([MSBuild]::IsOsPlatform('Windows'))"
                       Include="libLLVM.runtime.win-x64" Version="11.0.0"
                       PrivateAssets="All" GeneratePathProperty="true" />
@@ -60,15 +56,6 @@
   </Target>
 
   <Target Name="BeforeQSharpCompile" DependsOnTargets="QSharpClean">
-<<<<<<< HEAD
-    <PropertyGroup Condition="'$(LlvmLibsPath)' == ''">
-      <LlvmLibsPath Condition="$([MSBuild]::IsOsPlatform('OSX'))">$(PkglibLLVM_runtime_osx-x64)</LlvmLibsPath>
-      <LlvmLibsPath Condition="$([MSBuild]::IsOsPlatform('Windows'))">$(PkglibLLVM_runtime_win-x64)</LlvmLibsPath>
-      <LlvmLibsPath Condition="$([MSBuild]::IsOsPlatform('Linux')) And '$(UbuntuVersion)' == '18.04'">$(PkglibLLVM_runtime_ubuntu_18_04-x64)</LlvmLibsPath>
-      <LlvmLibsPath Condition="$([MSBuild]::IsOsPlatform('Linux')) And '$(UbuntuVersion)' != '18.04'">$(PkglibLLVM_runtime_ubuntu_20_04-x64)</LlvmLibsPath>
-    </PropertyGroup>
-    <Message Text="Removed files from prior compilation." Importance="High" />
-=======
     <Message Text="Removed files from prior compilation." Importance="High" />
 	<!-- The following lines need to be removed once the Sdk version number is updated. -->
     <PropertyGroup Condition="'$(LlvmLibsPath)' == ''">
@@ -77,7 +64,6 @@
       <LlvmLibsPath Condition="$([MSBuild]::IsOsPlatform('Linux')) And '$(UbuntuVersion)' == '18.04'">$(PkglibLLVM_runtime_ubuntu_18_04-x64)</LlvmLibsPath>
       <LlvmLibsPath Condition="$([MSBuild]::IsOsPlatform('Linux')) And '$(UbuntuVersion)' != '18.04'">$(PkglibLLVM_runtime_ubuntu_20_04-x64)</LlvmLibsPath>
     </PropertyGroup>
->>>>>>> 330f48de
     <PropertyGroup>
       <AdditionalQscArguments>--llvm-libs $(LlvmLibsPath)/</AdditionalQscArguments>
     </PropertyGroup>
