--- conflicted
+++ resolved
@@ -34,14 +34,11 @@
         | CallableDeclaration callable -> reducer.CallableDeclaration callable
         | Unknown terminal -> reducer.Terminal terminal
 
-<<<<<<< HEAD
-=======
     abstract Attribute : attribute: Attribute -> 'result
 
     default _.Attribute attribute =
         [ reducer.Terminal attribute.At; reducer.Expression attribute.Expression ] |> reduce
 
->>>>>>> 6f7aeff5
     abstract CallableDeclaration : callable: CallableDeclaration -> 'result
 
     default _.CallableDeclaration callable =
@@ -193,8 +190,6 @@
         ]
         |> reduce
 
-<<<<<<< HEAD
-=======
     abstract QubitDeclaration : decl: QubitDeclaration -> 'result
 
     default _.QubitDeclaration decl =
@@ -210,7 +205,6 @@
         |> List.choose id
         |> reduce
 
->>>>>>> 6f7aeff5
     abstract If : ifs: If -> 'result
 
     default _.If ifs =
@@ -230,11 +224,7 @@
         ]
         |> reduce
 
-<<<<<<< HEAD
-    abstract SymbolBinding : binding: SymbolBinding -> 'result
-=======
     abstract For : loop: For -> 'result
->>>>>>> 6f7aeff5
 
     default _.For loop =
         [
@@ -266,9 +256,6 @@
         | SymbolDeclaration declaration -> reducer.Terminal declaration
         | SymbolTuple tuple -> reducer.Tuple(reducer.SymbolBinding, tuple)
 
-<<<<<<< HEAD
-    abstract SymbolDeclaration : declaration: SymbolDeclaration -> 'result
-=======
     abstract QubitBinding : binding: QubitBinding -> 'result
 
     default _.QubitBinding binding =
@@ -324,7 +311,6 @@
         match interpStringContent with
         | Text text -> reducer.Terminal text
         | Expression interpStringExpression -> reducer.InterpStringExpression interpStringExpression
->>>>>>> 6f7aeff5
 
     abstract InterpStringExpression : interpStringExpression: InterpStringExpression -> 'result
 
@@ -358,8 +344,6 @@
         | Update update -> reducer.Update update
         | Expression.Unknown terminal -> reducer.Terminal terminal
 
-<<<<<<< HEAD
-=======
     abstract Identifier : identifier: Identifier -> 'result
 
     default _.Identifier identifier =
@@ -443,7 +427,6 @@
         ]
         |> reduce
 
->>>>>>> 6f7aeff5
     abstract Update : update: Update -> 'result
 
     default _.Update update =
@@ -477,9 +460,6 @@
         @ (item.Comma |> Option.map reducer.Terminal |> Option.toList)
         |> reduce
 
-<<<<<<< HEAD
-    abstract BinaryOperator : mapper: ('a -> 'result) * operator: 'a BinaryOperator -> 'result
-=======
     abstract PrefixOperator : mapper: ('a -> 'result) * operator: 'a PrefixOperator -> 'result
 
     default _.PrefixOperator(mapper, operator) =
@@ -491,7 +471,6 @@
         [ mapper operator.Operand; reducer.Terminal operator.PostfixOperator ] |> reduce
 
     abstract InfixOperator : mapper: ('a -> 'result) * operator: 'a InfixOperator -> 'result
->>>>>>> 6f7aeff5
 
     default _.InfixOperator(mapper, operator) =
         [
