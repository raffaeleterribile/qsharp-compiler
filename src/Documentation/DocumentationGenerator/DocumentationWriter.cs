// Copyright (c) Microsoft Corporation.
// Licensed under the MIT License.

using System;
using System.Collections.Generic;
using System.IO;
using System.Linq;
using System.Threading.Tasks;
using Microsoft.CodeAnalysis;
using Microsoft.Quantum.QsCompiler;
using Microsoft.Quantum.QsCompiler.Documentation;
using Microsoft.Quantum.QsCompiler.SyntaxTree;

namespace Microsoft.Quantum.Documentation
{
    /// <summary>
    ///     Writes API documentation files as Markdown to a given output
    ///     directory, using parsed API documentation comments.
    /// </summary>
    public class DocumentationWriter
    {
        /// <summary>
        ///     An event that is raised on diagnostics about documentation
        ///     writing (e.g., if an I/O problem prevents writing to disk).
        /// </summary>
        public event Action<IRewriteStep.Diagnostic>? OnDiagnostic;

        /// <summary>
        ///      Path to which output documentation files should be written.
        /// </summary>
        public string OutputPath { get; }

        private readonly string? packageName;

        /// <summary>
        ///     The name of the NuGet package whose contents are being
        ///     documented, or <c>null</c> if the documentation being written
        ///     does not concern a particular package.
        /// </summary>
        public string? PackageName => this.packageName;

        private readonly string packageLink;

        /// <summary>
        ///     Markdown mode used to mark Q# syntax blocks.
        /// </summary>
        public virtual string LanguageMode => "qsharp";

        private static string AsSeeAlsoLink(string target, string? currentNamespace = null)
        {
            var actualTarget = currentNamespace == null || target.Contains(".")
                ? target
                : $"{currentNamespace}.{target}";
            return $"- [{actualTarget}](xref:{actualTarget})";
        }

        private async Task TryWithExceptionsAsDiagnostics(string description, Func<Task> action, DiagnosticSeverity severity = DiagnosticSeverity.Warning)
        {
            try
            {
                await action();
            }
            catch (Exception ex)
            {
                this.OnDiagnostic?.Invoke(new IRewriteStep.Diagnostic
                {
                    Severity = severity,
                    Message = $"Exception raised when {description}:\n{ex.Message}",
                    Range = null,
                    Source = null,
                    Stage = IRewriteStep.Stage.Transformation,
                });
            }
        }

        private async Task WriteAllTextAsync(string filename, string contents)
        {
            await this.TryWithExceptionsAsDiagnostics(
                $"writing output to {filename}",
                async () => await File.WriteAllTextAsync(
                    Path.Join(this.OutputPath, filename.ToLowerInvariant()),
                    contents));
        }

        /// <summary>
        ///     Initializes a new instance of the
        ///     <see cref="DocumentationWriter"/> class.
        /// </summary>
        /// <param name="outputPath">
        ///     The path to which documentation files should be written.
        /// </param>
        /// <param name="packageName">
        ///     The name of the NuGet package being documented, or <c>null</c>
        ///     if the documentation to be written by this object does not
        ///     relate to a particular package.
        /// </param>
        public DocumentationWriter(string outputPath, string? packageName)
        {
            this.OutputPath = outputPath;
            this.packageName =
                string.IsNullOrWhiteSpace(packageName)
                ? null : packageName;

            // If the output path is not null, make sure the directory exists.
            this.OnDiagnostic?.Invoke(new IRewriteStep.Diagnostic
            {
<<<<<<< HEAD
                Severity = DiagnosticSeverity.Info,
                Message = $"Writing documentation output to: {outputPath}...",
                Range = null,
                Source = null,
                Stage = IRewriteStep.Stage.Transformation,
            });
            if (!Directory.Exists(outputPath))
            {
                this.TryWithExceptionsAsDiagnostics(
                    "creating directory",
                    async () => Directory.CreateDirectory(outputPath))
                .Wait();
=======
                this.OnDiagnostic?.Invoke(new IRewriteStep.Diagnostic
                {
                    Severity = DiagnosticSeverity.Info,
                    Message = $"Writing documentation output to: {outputPath}...",
                    Range = null,
                    Source = null,
                    Stage = IRewriteStep.Stage.Transformation,
                });
                if (!Directory.Exists(outputPath))
                {
                    this
                        .TryWithExceptionsAsDiagnostics(
                            "creating directory",
                            () => Task.FromResult(Directory.CreateDirectory(outputPath)))
                        .Wait();
                }
>>>>>>> b6c6912c
            }

            this.packageLink = this.PackageName == null
                ? string.Empty
                : $"\nPackage: [{this.PackageName}](https://nuget.org/packages/{this.PackageName})\n";
        }

        /// <summary>
        ///     Given a documentation comment describing a Q# namespace,
        ///     writes a Markdown file documenting that namespace to
        ///     <see cref="OutputPath" />.
        /// </summary>
        /// <param name="ns">The Q# namespace being documented.</param>
        /// <param name="docComment">
        ///     The API documentation comment describing <paramref name="ns" />.
        /// </param>
        /// <returns>A <see cref="Task"/> representing the result of the asynchronous operation.</returns>
        public async Task WriteOutput(QsNamespace ns, DocComment docComment)
        {
            var name = ns.Name;
            var uid = name;
            var title = $"{name} namespace";
            var header = new Dictionary<string, object>
            {
                // DocFX metadata
                ["uid"] = name,
                ["title"] = title,

                // docs.ms metadata
                ["ms.date"] = DateTime.Today.ToString(),
                ["ms.topic"] = "managed-reference",

                // Q# metadata
                ["qsharp.kind"] = "namespace",
                ["qsharp.name"] = name,
                ["qsharp.summary"] = docComment.Summary,
            };
            var document = $@"
# {title}

{docComment.Summary}

"
                .MaybeWithSection("Description", docComment.Description)
                .WithSectionForEach("Example", docComment.Examples)
                .MaybeWithSection(
                    "See Also",
                    string.Join("\n", docComment.SeeAlso.Select(
                        seeAlso => AsSeeAlsoLink(seeAlso))))
                .WithYamlHeader(header);

            // Open a file to write the new doc to.
<<<<<<< HEAD
            await this.WriteAllTextAsync(
                $"{name}.md", document);
=======
            await this.WriteAllTextAsync($"{name}.md", document);
>>>>>>> b6c6912c
        }

        /// <summary>
        ///     Given a documentation comment describing a Q# user-defined type
        ///     declaration, writes a Markdown file documenting that UDT
        ///     declaration to <see cref="OutputPath" />.
        /// </summary>
        /// <param name="type">The Q# UDT being documented.</param>
        /// <param name="docComment">
        ///     The API documentation comment describing <paramref name="type"/>.
        /// </param>
        /// <returns>A <see cref="Task"/> representing the result of the asynchronous operation.</returns>
        public async Task WriteOutput(QsCustomType type, DocComment docComment)
        {
            var namedItemDeclarations = type.TypeItems.ToDictionaryOfDeclarations();

            // Make a new Markdown document for the type declaration.
            var title = $"{type.FullName.Name} user defined type";
            var header = new Dictionary<string, object>
            {
                // DocFX metadata
                ["uid"] = type.FullName.ToString(),
                ["title"] = title,

                // docs.ms metadata
                ["ms.date"] = DateTime.Today.ToString(),
                ["ms.topic"] = "article",

                // Q# metadata
                ["qsharp.kind"] = "udt",
                ["qsharp.namespace"] = type.FullName.Namespace,
                ["qsharp.name"] = type.FullName.Name,
                ["qsharp.summary"] = docComment.Summary,
            };
            var document = $@"
# {title}

Namespace: [{type.FullName.Namespace}](xref:{type.FullName.Namespace})
{this.packageLink}

{docComment.Summary}

```{this.LanguageMode}
{type.WithoutDocumentationAndComments().ToSyntax()}
```

"
            .MaybeWithSection(
                "Named Items",
                string.Join("\n", type.TypeItems.TypeDeclarations().Select(
                    item =>
                    {
                        (var itemName, var resolvedType) = item;
                        var documentation =
                            docComment.NamedItems.TryGetValue(itemName, out var comment)
                            ? comment
                            : string.Empty;
                        return $"### {itemName} : {resolvedType.ToMarkdownLink()}\n\n{documentation}";
                    })))
            .MaybeWithSection("Description", docComment.Description)
            .WithSectionForEach("Example", docComment.Examples)
            .MaybeWithSection("Remarks", docComment.Remarks)
            .MaybeWithSection("References", docComment.References)
            .MaybeWithSection(
                "See Also",
                string.Join("\n", docComment.SeeAlso.Select(
                    seeAlso => AsSeeAlsoLink(seeAlso, type.FullName.Namespace))))
            .WithYamlHeader(header);

            // Open a file to write the new doc to.
            await this.WriteAllTextAsync(
                $"{type.FullName.Namespace}.{type.FullName.Name}.md",
                document);
        }

        /// <summary>
        ///     Given a documentation comment describing a Q# function or operation
        ///     declaration, writes a Markdown file documenting that callable
        ///     declaration to <see cref="OutputPath" />.
        /// </summary>
        /// <param name="callable">The Q# callable being documented.</param>
        /// <param name="docComment">
        ///     The API documentation comment describing <paramref name="callable"/>.
        /// </param>
        /// <returns>A <see cref="Task"/> representing the result of the asynchronous operation.</returns>
        public async Task WriteOutput(QsCallable callable, DocComment docComment)
        {
            // Make a new Markdown document for the type declaration.
            var kind = callable.Kind.Tag switch
            {
                QsCallableKind.Tags.Function => "function",
                QsCallableKind.Tags.Operation => "operation",
                QsCallableKind.Tags.TypeConstructor => "type constructor",
                _ => "<unknown>",
            };
            var title = $@"{callable.FullName.Name} {kind}";
            var header = new Dictionary<string, object>
            {
                // DocFX metadata
                ["uid"] = callable.FullName.ToString(),
                ["title"] = title,

                // docs.ms metadata
                ["ms.date"] = DateTime.Today.ToString(),
                ["ms.topic"] = "article",

                // Q# metadata
                ["qsharp.kind"] = kind,
                ["qsharp.namespace"] = callable.FullName.Namespace,
                ["qsharp.name"] = callable.FullName.Name,
                ["qsharp.summary"] = docComment.Summary,
            };
            var keyword = callable.Kind.Tag switch
            {
                QsCallableKind.Tags.Function => "function ",
                QsCallableKind.Tags.Operation => "operation ",
                QsCallableKind.Tags.TypeConstructor => "newtype ",
                _ => ""
            };
            var document = $@"
# {title}

Namespace: [{callable.FullName.Namespace}](xref:{callable.FullName.Namespace})
{this.packageLink}

{docComment.Summary}

<<<<<<< HEAD
```{this.LanguageMode}{callable.Kind.Tag switch
{
    QsCallableKind.Tags.Function => "function ",
    QsCallableKind.Tags.Operation => "operation ",
    QsCallableKind.Tags.TypeConstructor => "newtype ",
    _ => ""
}
}{callable.ToSyntax()}
=======
```{this.LanguageMode}
{keyword}{callable.ToSyntax()}
>>>>>>> b6c6912c
```
"
            .MaybeWithSection("Description", docComment.Description)
            .MaybeWithSection(
                "Input",
                string.Join("\n", callable.ArgumentTuple.InputDeclarations().Select(
                    (item) =>
                    {
                        (var inputName, var resolvedType) = item;
                        var documentation = docComment.Input.TryGetValue(inputName, out var inputComment)
                            ? inputComment
                            : string.Empty;
                        return $"### {inputName} : {resolvedType.ToMarkdownLink()}\n\n{documentation}\n\n";
                    })))
            .WithSection($"Output : {callable.Signature.ReturnType.ToMarkdownLink()}", docComment.Output)
            .MaybeWithSection(
                "Type Parameters",
                string.Join("\n", callable.Signature.TypeParameters.Select(
                    typeParam =>
                        typeParam is QsLocalSymbol.ValidName name
                        ? $@"### '{name.Item}{"\n\n"}{(
                            docComment.TypeParameters.TryGetValue($"'{name.Item}", out var comment)
                            ? comment
                            : string.Empty)}"
                        : string.Empty)))
<<<<<<< HEAD
=======
            .WithSectionForEach("Example", docComment.Examples)
>>>>>>> b6c6912c
            .MaybeWithSection("Remarks", docComment.Remarks)
            .MaybeWithSection("References", docComment.References)
            .MaybeWithSection(
                "See Also",
                string.Join("\n", docComment.SeeAlso.Select(
                    seeAlso => AsSeeAlsoLink(seeAlso, callable.FullName.Namespace))))
            .WithYamlHeader(header);

            // Open a file to write the new doc to.
            await this.WriteAllTextAsync(
                $"{callable.FullName.Namespace}.{callable.FullName.Name}.md",
                document);
        }
    }
}<|MERGE_RESOLUTION|>--- conflicted
+++ resolved
@@ -104,7 +104,6 @@
             // If the output path is not null, make sure the directory exists.
             this.OnDiagnostic?.Invoke(new IRewriteStep.Diagnostic
             {
-<<<<<<< HEAD
                 Severity = DiagnosticSeverity.Info,
                 Message = $"Writing documentation output to: {outputPath}...",
                 Range = null,
@@ -115,26 +114,8 @@
             {
                 this.TryWithExceptionsAsDiagnostics(
                     "creating directory",
-                    async () => Directory.CreateDirectory(outputPath))
+                    () => Task.FromResult(Directory.CreateDirectory(outputPath)))
                 .Wait();
-=======
-                this.OnDiagnostic?.Invoke(new IRewriteStep.Diagnostic
-                {
-                    Severity = DiagnosticSeverity.Info,
-                    Message = $"Writing documentation output to: {outputPath}...",
-                    Range = null,
-                    Source = null,
-                    Stage = IRewriteStep.Stage.Transformation,
-                });
-                if (!Directory.Exists(outputPath))
-                {
-                    this
-                        .TryWithExceptionsAsDiagnostics(
-                            "creating directory",
-                            () => Task.FromResult(Directory.CreateDirectory(outputPath)))
-                        .Wait();
-                }
->>>>>>> b6c6912c
             }
 
             this.packageLink = this.PackageName == null
@@ -187,12 +168,7 @@
                 .WithYamlHeader(header);
 
             // Open a file to write the new doc to.
-<<<<<<< HEAD
-            await this.WriteAllTextAsync(
-                $"{name}.md", document);
-=======
             await this.WriteAllTextAsync($"{name}.md", document);
->>>>>>> b6c6912c
         }
 
         /// <summary>
@@ -320,19 +296,8 @@
 
 {docComment.Summary}
 
-<<<<<<< HEAD
-```{this.LanguageMode}{callable.Kind.Tag switch
-{
-    QsCallableKind.Tags.Function => "function ",
-    QsCallableKind.Tags.Operation => "operation ",
-    QsCallableKind.Tags.TypeConstructor => "newtype ",
-    _ => ""
-}
-}{callable.ToSyntax()}
-=======
 ```{this.LanguageMode}
 {keyword}{callable.ToSyntax()}
->>>>>>> b6c6912c
 ```
 "
             .MaybeWithSection("Description", docComment.Description)
@@ -358,10 +323,7 @@
                             ? comment
                             : string.Empty)}"
                         : string.Empty)))
-<<<<<<< HEAD
-=======
             .WithSectionForEach("Example", docComment.Examples)
->>>>>>> b6c6912c
             .MaybeWithSection("Remarks", docComment.Remarks)
             .MaybeWithSection("References", docComment.References)
             .MaybeWithSection(
