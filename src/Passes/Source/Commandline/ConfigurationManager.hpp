--- conflicted
+++ resolved
@@ -41,21 +41,13 @@
         /// of parameter bindings.
         struct Section
         {
-<<<<<<< HEAD
-            TypeId     type{TypeId(typeid(nullptr_t))}; ///< Type of the configuration.
-            String     name{};                          ///< Name of the section.
-            String     description{};                   ///< Description of the section.
-            VoidPtr    configuration{};                 ///< Configuration class instance.
-            ConfigList settings{};                      ///< List of parameter bindings.
-            BoolPtr    active{nullptr};                 ///< Whether or not this component is active;
-            String     id{};                            ///< Id referring to this component.
-=======
             TypeId     type{TypeId(typeid(std::nullptr_t))}; ///< Type of the configuration.
             String     name{};                               ///< Name of the section.
             String     description{};                        ///< Description of the section.
             VoidPtr    configuration{};                      ///< Configuration class instance.
             ConfigList settings{};                           ///< List of parameter bindings.
->>>>>>> 00ee4272
+            BoolPtr    active{nullptr};                      ///< Whether or not this component is active;
+            String     id{};                                 ///< Id referring to this component.
         };
         using Sections = std::vector<Section>; ///< List of available sections
 
