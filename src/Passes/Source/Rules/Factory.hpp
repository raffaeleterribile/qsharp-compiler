#pragma once
// Copyright (c) Microsoft Corporation.
// Licensed under the MIT License.

#include "AllocationManager/AllocationManager.hpp"
#include "Commandline/ConfigurationManager.hpp"
#include "Rules/FactoryConfig.hpp"
#include "Rules/ReplacementRule.hpp"
#include "Rules/RuleSet.hpp"

#include "Llvm/Llvm.hpp"

#include <memory>

namespace microsoft
{
namespace quantum
{

    /// Rule factory provides a high-level methods to build a rule set that
    /// enforces certain aspects of QIR transformation.
    class RuleFactory
    {
      public:
        using String = std::string;

        /// ReplacementRule pointer type used for the construction of replacement rules
        using ReplacementRulePtr = std::shared_ptr<ReplacementRule>;

        /// Allocation manager pointer used to hold allocation managers
        using AllocationManagerPtr = IAllocationManager::AllocationManagerPtr;

        // Constructor configuration. Explicit construction with
        // rule set to be configured, which can be moved using move
        // semantics. No copy allowed.
        //

        RuleFactory(
            RuleSet&             rule_set,
            AllocationManagerPtr qubit_alloc_manager,
            AllocationManagerPtr result_alloc_manager);
        RuleFactory()                   = delete;
        RuleFactory(RuleFactory const&) = delete;
        RuleFactory(RuleFactory&&)      = default;
        ~RuleFactory()                  = default;

        //
        //

        /// This takes a FactoryConfiguration as argument and enable rules accordingly.
        void usingConfiguration(FactoryConfiguration const& config);

        // Generic rules
        //

        /// Removes all calls to functions with a specified name.
        /// This function matches on name alone and ignores function
        /// arguments.
        void removeFunctionCall(String const& name);

        // Conventions
        //

        /// Static qubit array allocation identifies allocations, array access and releases. Each of these
        /// are replaced with static values. Patterns recognised include
        ///
        /// ```
        /// %array = call %Array* @__quantum__rt__qubit_allocate_array(i64 10)
        /// ```
        ///
        /// which is replaced by a constant pointer
        ///
        /// ```
        /// %array = inttoptr i64 0 to %Array*
        /// ```
        ///
        /// The array allocation is managed through the qubit allocation manager. Access to qubit arrays
        ///
        /// ```
        /// %0 = call i8* @__quantum__rt__array_get_element_ptr_1d(%Array* %array, i64 7)
        /// %1 = bitcast i8* %0 to %Qubit**
        /// %qubit = load %Qubit*, %Qubit** %1, align 8
        /// ```
        ///
        /// is replaced by off-setting the array value by 7 to get
        ///
        /// ```
        /// %qubit = inttoptr i64 7 to %Qubit*
        /// ```
        ///
        /// Finally, release is recognised and the allocation manager is invoked accordingly.
        void useStaticQubitArrayAllocation();

        /// Static qubit allocation identifies allocation and release of single qubits. It uses the qubit
        /// allocation manager to track allocation and releases of qubits. It translates
        ///
        /// ```
        /// %qubit1 = call %Qubit* @__quantum__rt__qubit_allocate()
        /// %qubit2 = call %Qubit* @__quantum__rt__qubit_allocate()
        /// %qubit3 = call %Qubit* @__quantum__rt__qubit_allocate()
        /// %qubit4 = call %Qubit* @__quantum__rt__qubit_allocate()
        /// %qubit5 = call %Qubit* @__quantum__rt__qubit_allocate()
        /// ```
        ///
        /// to
        ///
        /// ```
        /// %qubit1 = inttoptr i64 0 to %Qubit*
        /// %qubit2 = inttoptr i64 1 to %Qubit*
        /// %qubit3 = inttoptr i64 2 to %Qubit*
        /// %qubit4 = inttoptr i64 3 to %Qubit*
        /// %qubit5 = inttoptr i64 4 to %Qubit*
        /// ```
        /// if the BasicAllocationManager is used.
        void useStaticQubitAllocation();

        /// Static allocation of results. This feature is similar to `useStaticQubitAllocation` but uses
        /// the result allocation manager.
        void useStaticResultAllocation();

        // Optimisations
        //

        /// Replaces branching of quantum results compared to one. This is a relatively advanced pattern,
        /// intended for base profile-like constructs where
        ///
        /// ```
        /// %1 = tail call %Result* @__quantum__rt__result_get_one()
        /// %2 = tail call i1 @__quantum__rt__result_equal(%Result* %0, %Result* %1)
        /// br i1 %2, label %then0__1, label %continue__1
        /// ```
        ///
        /// is mapped into
        ///
        /// ```
        /// %1 = call i1 @__quantum__qir__read_result(%Result* %0)
        /// br i1 %1, label %then0__1, label %continue__1
        /// ```
        ///
        /// which removes the need for constant one.
        void optimiseBranchQuantumOne();

        /// Replaces branching of quantum results compared to zero. This method is not implemented yet.
        void optimiseBranchQuantumZero();
<<<<<<< HEAD
=======
        void optimiseSelectQuantumOne();
        void optimiseSelectQuantumZero();
        /// @}
>>>>>>> 1fe43fbf

        // Disabling by feature
        //

        /// This method disables reference counting for arrays, strings and results. It does so by simply
        /// removing the instructions and the resulting code is expected to be executed either on a stack
        /// VM or with shared pointer logic.
        void disableReferenceCounting();

        /// This method disables alias counting for arrays, strings and results.
        void disableAliasCounting();

        /// Removes string support by removing string related instructions. At the moment these include
        /// `__quantum__rt__string_create`,
        /// `__quantum__rt__string_update_reference_count`, `__quantum__rt__string_update_alias_count` and
        /// `__quantum__rt__message`.
        void disableStringSupport();

        // Configuration
        //

        /// Sets the integer width used when it cannot be deducted from the context of the transformation.
        void setDefaultIntegerWidth(uint32_t v);

      private:
        /// Helper function that moves a replacement rule into a shared pointer, adds it to the rule set
        /// and returns a copy of it.
        ReplacementRulePtr addRule(ReplacementRule&& rule);

        // Affected artefacts
        //

        RuleSet& rule_set_; ///< The rule set we are building

        // Allocation managers.
        //

        /// Qubit allocation manager which is used in the case of static qubit allocation.
        AllocationManagerPtr qubit_alloc_manager_{nullptr};

        /// Result allocation manager which is used in the case of static results allocation.
        AllocationManagerPtr result_alloc_manager_{nullptr};

        /// Configuration
        //

        /// The default integer width. This value is used whenever the width within the context cannot be
        /// inferred.
        uint32_t default_integer_width_{64};
    };

} // namespace quantum
} // namespace microsoft<|MERGE_RESOLUTION|>--- conflicted
+++ resolved
@@ -142,12 +142,12 @@
 
         /// Replaces branching of quantum results compared to zero. This method is not implemented yet.
         void optimiseBranchQuantumZero();
-<<<<<<< HEAD
-=======
+
+        /// Replaces select based branching of quantum results compared to one. 
         void optimiseSelectQuantumOne();
+
+        /// Replaces select based branching of quantum results compared to zero. 
         void optimiseSelectQuantumZero();
-        /// @}
->>>>>>> 1fe43fbf
 
         // Disabling by feature
         //
