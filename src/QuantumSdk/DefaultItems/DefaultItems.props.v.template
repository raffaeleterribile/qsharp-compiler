--- conflicted
+++ resolved
@@ -30,19 +30,12 @@
   <!-- unverified configurable properties -->
   <PropertyGroup>
     <QscVerbosity>Normal</QscVerbosity>
-<<<<<<< HEAD
-    <CsharpGeneration>true</CsharpGeneration> <!-- at some point we may want to make False the default -->
-    <IncludeQsharpCorePackages>true</IncludeQsharpCorePackages> 
+    <CSharpGeneration>true</CSharpGeneration> <!-- at some point we may want to make False the default -->
+    <IncludeQSharpCorePackages>true</IncludeQSharpCorePackages> 
     <IncludeProviderPackages>true</IncludeProviderPackages> 
     <QirGeneration>false</QirGeneration>
-    <QsharpDocsGeneration>false</QsharpDocsGeneration>
+    <QSharpDocsGeneration>false</QSharpDocsGeneration>
     <PerfDataGeneration>false</PerfDataGeneration>
-=======
-    <CSharpGeneration>true</CSharpGeneration> <!-- at some point we may want to make False the default -->
-    <IncludeQSharpCorePackages>true</IncludeQSharpCorePackages>
-    <IncludeProviderPackages>true</IncludeProviderPackages>
-    <QSharpDocsGeneration>false</QSharpDocsGeneration>
->>>>>>> b6c6912c
     <ExposeReferencesViaTestNames>false</ExposeReferencesViaTestNames> <!-- IMPORTANT: If the name of this property is changed, the property name in the language server needs to be adapted! -->
     <DefaultQscBuildConfigExe>dotnet "$(MSBuildThisFileDirectory)../tools/utils/Microsoft.Quantum.Sdk.BuildConfiguration.dll"</DefaultQscBuildConfigExe>
     <QscBuildConfigExe>$(DefaultQscBuildConfigExe)</QscBuildConfigExe>
