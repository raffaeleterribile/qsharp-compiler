--- conflicted
+++ resolved
@@ -276,18 +276,12 @@
     | CsGenerationFailed = 7103
     | QsGenerationFailed = 7104
     | DocGenerationFailed = 7105
-<<<<<<< HEAD
-    | GeneratingBinaryFailed = 7106
-    | TargetExecutionFailed = 7107
-    | PreEvaluationFailed = 7108
-    | MonomorphizationFailed = 7109
-=======
     | SerializationFailed = 7106
     | GeneratingBinaryFailed = 7107
     | GeneratingDllFailed = 7108
     | TargetExecutionFailed = 7109
     | PreEvaluationFailed = 7110
->>>>>>> d5014ac6
+    | MonomorphizationFailed = 7111
 
 
 type WarningCode = 
