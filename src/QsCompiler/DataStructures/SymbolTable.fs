--- conflicted
+++ resolved
@@ -676,23 +676,14 @@
             | Some qualifier -> (parent.Namespace, source) |> TryResolveQualifier qualifier |> function
                 | None -> InvalidType, [| symRange |> orDefault |> QsCompilerDiagnostic.Error (ErrorCode.UnknownNamespace, []) |] 
                 | Some ns -> ns.ContainsType symName |> function
-<<<<<<< HEAD
-                    | Value _ -> UserDefinedType {Namespace = ns.Name; Name = symName; Range = qsType.Range}, [||]
-                    | Null -> InvalidType, [| range |> QsCompilerDiagnostic.Error (ErrorCode.UnknownTypeInNamespace, []) |]
-        let processTP (symName, range) = 
-            if tpNames |> Seq.contains symName then TypeParameter {Origin = parent; TypeName = symName; Range = qsType.Range}, [||]
-            else InvalidType, [| range |> QsCompilerDiagnostic.Error (ErrorCode.UnknownTypeParameterName, []) |]
-        syncRoot.EnterReadLock()
-        try SymbolResolution.ResolveType (processUDT, processTP) qsType
-        finally syncRoot.ExitReadLock()
-=======
                     | Value _ -> UserDefinedType {Namespace = ns.Name; Name = symName; Range = symRange}, [||]
                     | Null -> InvalidType, [| symRange |> orDefault |> QsCompilerDiagnostic.Error (ErrorCode.UnknownTypeInNamespace, []) |]
         let processTP (symName, symRange) = 
             if tpNames |> Seq.contains symName then TypeParameter {Origin = parent; TypeName = symName; Range = symRange}, [||]
             else InvalidType, [| symRange |> orDefault |> QsCompilerDiagnostic.Error (ErrorCode.UnknownTypeParameterName, []) |]
-        SymbolResolution.ResolveType (processUDT, processTP) qsType
->>>>>>> b25d0470
+        syncRoot.EnterReadLock()
+        try SymbolResolution.ResolveType (processUDT, processTP) qsType
+        finally syncRoot.ExitReadLock()
 
     /// Resolves the underlying type as well as all named and unnamed items for the given type declaration in the specified source file. 
     /// IMPORTANT: for performance reasons does *not* verify if the given the given parent and/or source file is consistent with the defined types. 
