﻿// Copyright (c) Microsoft Corporation.
// Licensed under the MIT License.

module Microsoft.Quantum.QsCompiler.SyntaxProcessing.Expressions

open Microsoft.Quantum.QsCompiler
open Microsoft.Quantum.QsCompiler.DataTypes
open Microsoft.Quantum.QsCompiler.Diagnostics
open Microsoft.Quantum.QsCompiler.SyntaxExtensions
open Microsoft.Quantum.QsCompiler.SyntaxGenerator
open Microsoft.Quantum.QsCompiler.SyntaxProcessing.TypeInference
open Microsoft.Quantum.QsCompiler.SyntaxProcessing.VerificationTools
open Microsoft.Quantum.QsCompiler.SyntaxTokens
open Microsoft.Quantum.QsCompiler.SyntaxTree
open Microsoft.Quantum.QsCompiler.Transformations.QsCodeOutput
open System.Collections.Generic
open System.Collections.Immutable

// utils for verifying types in expressions

/// Returns the string representation of a type.
let private showType: ResolvedType -> _ = SyntaxTreeToQsharp.Default.ToCode

/// Returns true if the type is a function type.
let private isFunction (resolvedType: ResolvedType) =
    match resolvedType.Resolution with
    | QsTypeKind.Function _ -> true
    | _ -> false

/// Returns true if the type is an operation type.
let private isOperation (resolvedType: ResolvedType) =
    match resolvedType.Resolution with
    | QsTypeKind.Operation _ -> true
    | _ -> false
<<<<<<< HEAD
=======

/// <summary>
/// Instantiates fresh type parameters for each missing type in <paramref name="argType"/>.
/// </summary>
/// <returns>
/// <list>
/// <item><paramref name="argType"/> with every missing type replaced with a fresh type parameter.</item>
/// <item>The type of the partially applied argument containing only those fresh type parameters, if any exist.</item>
/// </list>
/// </returns>
let rec private partialArgType (inference: InferenceContext) (argType: ResolvedType) =
    match argType.Resolution with
    | MissingType ->
        let param = inference.Fresh(argType.Range |> TypeRange.tryRange |> QsNullable.defaultValue Range.Zero)
        param, Some param
    | TupleType items ->
        let items, missing =
            (items |> Seq.map (partialArgType inference), ([], []))
            ||> Seq.foldBack (fun (item, params1) (items, params2) -> item :: items, Option.toList params1 @ params2)

        let missing =
            if List.isEmpty missing
            then None
            else ImmutableArray.CreateRange missing |> TupleType |> ResolvedType.New |> Some

        argType |> ResolvedType.withKind (ImmutableArray.CreateRange items |> TupleType), missing
    | _ -> argType, None
>>>>>>> fb25d581

/// <summary>
/// Returns the range of <paramref name="expr"/>, or the empty range if <paramref name="expr"/> is an invalid expression
/// without a range.
/// </summary>
/// <exception cref="Exception"><paramref name="expr"/> is a valid expression without a range.</exception>
let internal rangeOrDefault expr =
    match expr.Expression, expr.Range with
    | _, Value range -> range
    | InvalidExpr, Null -> Range.Zero
    | _, Null -> failwith "valid expression without a range"

let private ExprWithoutTypeArgs isMutable (ex, t, dep, range) =
    let inferred = InferredExpressionInformation.New(isMutable = isMutable, quantumDep = dep)
    TypedExpression.New(ex, ImmutableDictionary.Empty, t, inferred, range)

/// <summary>
/// Creates an <see cref="InferredExpressionInformation"/>.
/// </summary>
let private inferred isMutable quantumDep =
    InferredExpressionInformation.New(isMutable, quantumDep)

/// Creates a <see cref="TypedExpression"/> with empty type parameter resolutions.
let private exprWithoutTypeArgs range inferred (expr, resolvedType) =
    TypedExpression.New(expr, ImmutableDictionary.Empty, resolvedType, inferred, range)

/// <summary>
/// Returns a warning for short-circuiting of operation calls in <paramref name="expr"/>.
/// </summary>
let private verifyConditionalExecution (expr: TypedExpression) =
    let isOperationCall ex =
        match ex.Expression with
        | CallLikeExpression (callable, _) when not (TypedExpression.IsPartialApplication ex.Expression) ->
            match callable.ResolvedType.Resolution with
            | QsTypeKind.Operation _ -> true
            | _ -> false
        | _ -> false

    [
        if expr.Exists isOperationCall
        then QsCompilerDiagnostic.Warning (WarningCode.ConditionalEvaluationOfOperationCall, []) (rangeOrDefault expr)
    ]

/// <summary>
/// Verifies that <paramref name="resolvedType"/> is a user-defined type.
/// </summary>
/// <param name="processUdt">
/// Given a function to add diagnostics, and a user-defined type, extracts a resolved type from the user-defined type.
/// </param>
/// <param name="resolvedType">The resolved type to verify.</param>
/// <param name="range">The diagnostic range.</param>
/// <returns>The result of applying <paramref name="processUdt"/> to the UDT and the diagnostics.</returns>
let private verifyUdtWith processUdt (resolvedType: ResolvedType) range =
    match resolvedType.Resolution with
    | QsTypeKind.UserDefinedType udt ->
        let diagnostics = ResizeArray()
        let resultType = udt |> processUdt (fun error -> QsCompilerDiagnostic.Error error range |> diagnostics.Add)
        resultType, Seq.toList diagnostics
    | _ ->
        ResolvedType.New InvalidType,
        [
            QsCompilerDiagnostic.Error (ErrorCode.ExpectingUserDefinedType, [ showType resolvedType ]) range
        ]

/// <summary>
/// Verifies that <paramref name="lhs"/> and <paramref name="rhs"/> have type Bool.
/// </summary>
let private verifyAreBooleans (inference: InferenceContext) lhs rhs =
    inference.Unify(ResolvedType.New Bool, lhs.ResolvedType)
    @ inference.Unify(ResolvedType.New Bool, rhs.ResolvedType)

/// <summary>
/// Verifies that <paramref name="lhs"/> and <paramref name="rhs"/> have type Int.
/// </summary>
let private verifyAreIntegers (inference: InferenceContext) lhs rhs =
    inference.Unify(ResolvedType.New Int, lhs.ResolvedType)
    @ inference.Unify(ResolvedType.New Int, rhs.ResolvedType)

/// <summary>
/// Verifies that <paramref name="expr"/> has type Int or BigInt.
/// </summary>
/// <returns>The type of <paramref name="expr"/> and the diagnostics.</returns>
let private verifyIsIntegral (inference: InferenceContext) expr =
    expr.ResolvedType, inference.Constrain(expr.ResolvedType, Integral)

/// <summary>
/// Verifies that <paramref name="lhs"/> and <paramref name="rhs"/> have an intersecting integral type.
/// </summary>
/// <returns>The intersection type and the diagnostics.</returns>
let private verifyIntegralOp (inference: InferenceContext) range lhs rhs =
    let exType, intersectDiagnostics = inference.Intersect(lhs.ResolvedType, rhs.ResolvedType)
    let exType = exType |> ResolvedType.withAllRanges (TypeRange.inferred range)
    let constrainDiagnostics = inference.Constrain(exType, Integral)
    exType, intersectDiagnostics @ constrainDiagnostics

/// <summary>
/// Verifies that <paramref name="expr"/> has a numeric type.
/// </summary>
/// <returns>The type of <paramref name="expr"/> and the diagnostics.</returns>
let private verifySupportsArithmetic (inference: InferenceContext) expr =
    expr.ResolvedType, inference.Constrain(expr.ResolvedType, Numeric)

/// <summary>
/// Verifies that <paramref name="lhs"/> and <paramref name="rhs"/> have an intersecting numeric type.
/// </summary>
/// <returns>The intersection type and the diagnostics.</returns>
let private verifyArithmeticOp (inference: InferenceContext) range lhs rhs =
    let exType, intersectDiagnostics = inference.Intersect(lhs.ResolvedType, rhs.ResolvedType)
    let exType = exType |> ResolvedType.withAllRanges (TypeRange.inferred range)
    let constrainDiagnostics = inference.Constrain(exType, Numeric)
    exType, intersectDiagnostics @ constrainDiagnostics

/// <summary>
/// Verifies that <paramref name="expr"/> has an iterable type.
/// </summary>
/// <returns>The iterable item type and the diagnostics.</returns>
let internal verifyIsIterable (inference: InferenceContext) expr =
    let range = rangeOrDefault expr
    let item = inference.Fresh range
    item, inference.Constrain(expr.ResolvedType, Iterable item)

/// <summary>
/// Verifies that <paramref name="lhs"/> and <paramref name="rhs"/> have an intersecting semigroup type.
/// </summary>
/// <returns>The intersection type and the diagnostics.</returns>
let private verifySemigroup (inference: InferenceContext) range lhs rhs =
    let exType, intersectDiagnostics = inference.Intersect(lhs.ResolvedType, rhs.ResolvedType)
    let exType = exType |> ResolvedType.withAllRanges (TypeRange.inferred range)
    let constrainDiagnostics = inference.Constrain(exType, Semigroup)
    exType, intersectDiagnostics @ constrainDiagnostics

/// <summary>
/// Verifies that <paramref name="lhs"/> and <paramref name="rhs"/> have an intersecting equatable type.
/// </summary>
/// <returns>The intersection type and the diagnostics.</returns>
let private verifyEqualityComparison (inference: InferenceContext) range lhs rhs =
    let exType, intersectDiagnostics = inference.Intersect(lhs.ResolvedType, rhs.ResolvedType)
    let exType = exType |> ResolvedType.withAllRanges (TypeRange.inferred range)
    let constrainDiagnostics = inference.Constrain(exType, Equatable)
    intersectDiagnostics @ constrainDiagnostics

/// <summary>
/// Verifies that <paramref name="exprs"/> can form an array.
/// </summary>
/// <returns>The type of the array and the diagnostics.</returns>
let private verifyValueArray (inference: InferenceContext) range exprs =
    let types = exprs |> Seq.map (fun expr -> expr.ResolvedType)

    if Seq.isEmpty types then
        inference.Fresh range |> ArrayType |> ResolvedType.create (Inferred range), []
    else
        let diagnostics = ResizeArray()

        types
        |> Seq.reduce (fun left right ->
            let intersectionType, intersectionDiagnostics = inference.Intersect(left, right)
            intersectionDiagnostics |> List.iter diagnostics.Add
            intersectionType |> ResolvedType.withAllRanges right.Range)
        |> ResolvedType.withAllRanges (Inferred range)
        |> ArrayType
        |> ResolvedType.create (Inferred range),
        Seq.toList diagnostics

/// <summary>
/// Verifies that <paramref name="container"/> has a type that can be indexed by a value of type
/// <paramref name="indexType"/>.
/// </summary>
/// <returns>The item type and the diagnostics.</returns>
let private verifyIndexedItem (inference: InferenceContext) container indexType =
    let range = rangeOrDefault container
    let itemType = inference.Fresh range
    itemType, inference.Constrain(container.ResolvedType, Indexed(indexType, itemType))

/// <summary>
/// Verifies that <paramref name="expr"/> has an adjointable type.
/// </summary>
/// <returns>The type of <paramref name="expr"/> and the diagnostics.</returns>
let private verifyAdjointApplication (inference: InferenceContext) expr =
    expr.ResolvedType, inference.Constrain(expr.ResolvedType, Constraint.Adjointable)

/// <summary>
/// Verifies that <paramref name="expr"/> has a controllable type.
/// </summary>
/// <returns>The type of the controlled specialization of <paramref name="expr"/> and the diagnostics.</returns>
let private verifyControlledApplication (inference: InferenceContext) expr =
    let range = rangeOrDefault expr
    let controlled = inference.Fresh range
    controlled, inference.Constrain(expr.ResolvedType, Constraint.Controllable controlled)

// utils for verifying identifiers, call expressions, and resolving type parameters

/// <summary>
/// Verifies that <paramref name="symbol"/> and its associated <paramref name="typeArgs"/> form a valid identifier.
/// </summary>
/// <returns>The resolved identifier expression and the diagnostics.</returns>
let private verifyIdentifier (inference: InferenceContext) (symbols: SymbolTracker) symbol typeArgs =
    let diagnostics = ResizeArray()

    let resolvedTargs =
        typeArgs
        |> QsNullable<_>
            .Map(fun (args: ImmutableArray<QsType>) ->
                args
                |> Seq.map (fun tArg ->
                    match tArg.Type with
                    | MissingType -> ResolvedType.New MissingType
                    | _ -> symbols.ResolveType diagnostics.Add tArg))
        |> QsNullable<_>.Map(fun args -> args.ToImmutableArray())

    let resId, typeParams = symbols.ResolveIdentifier diagnostics.Add symbol
    let identifier, info = Identifier(resId.VariableName, resolvedTargs), resId.InferredInformation

    // resolve type parameters (if any) with the given type arguments
    // Note: type parameterized objects are never mutable - remember they are not the same as an identifier containing a template...!
    let invalidWithoutTargs mut =
        (identifier, ResolvedType.New InvalidType)
        |> exprWithoutTypeArgs symbol.Range (inferred mut info.HasLocalQuantumDependency)

    match resId.VariableName, resolvedTargs with
    | InvalidIdentifier, Null -> invalidWithoutTargs true, Seq.toList diagnostics
    | InvalidIdentifier, Value _ -> invalidWithoutTargs false, Seq.toList diagnostics
    | LocalVariable _, Null -> (identifier, resId.Type) |> exprWithoutTypeArgs symbol.Range info, Seq.toList diagnostics
    | LocalVariable _, Value _ ->
        invalidWithoutTargs false,
        QsCompilerDiagnostic.Error (ErrorCode.IdentifierCannotHaveTypeArguments, []) symbol.RangeOrDefault
        :: Seq.toList diagnostics
    | GlobalCallable _, Value res when res.Length <> typeParams.Length ->
        invalidWithoutTargs false,
        QsCompilerDiagnostic.Error
            (ErrorCode.WrongNumberOfTypeArguments, [ string typeParams.Length ])
            symbol.RangeOrDefault
        :: Seq.toList diagnostics
    | GlobalCallable name, _ ->
        let typeParams =
            typeParams
            |> Seq.choose (function
                | ValidName param -> Some(name, param)
                | InvalidName -> None)

        let typeArgs = resolvedTargs |> QsNullable.defaultValue ImmutableArray.Empty

        let resolutions =
            typeParams
            |> Seq.mapi (fun i param ->
                if i < typeArgs.Length && typeArgs.[i].Resolution <> MissingType
                then KeyValuePair(param, typeArgs.[i])
                else KeyValuePair(param, inference.Fresh symbol.RangeOrDefault))
            |> ImmutableDictionary.CreateRange

        let identifier =
            if resolutions.IsEmpty
            then identifier
            else Identifier(GlobalCallable name, ImmutableArray.CreateRange resolutions.Values |> Value)

        let exInfo = InferredExpressionInformation.New(isMutable = false, quantumDep = info.HasLocalQuantumDependency)
        TypedExpression.New(identifier, resolutions, resId.Type, exInfo, symbol.Range), Seq.toList diagnostics

/// Verifies that an expression of the given rhsType, used within the given parent (i.e. specialization declaration),
/// can be used when an expression of expectedType is expected by callaing TypeMatchArgument.
/// Generates an error with the given error code mismatchErr for the given range if this is not the case.
/// Verifies that any internal type parameters are "matched" only with themselves (or with an invalid type),
/// and generates a ConstrainsTypeParameter error if this is not the case.
/// If the given rhsEx is Some value, verifies whether it contains an identifier referring to the parent
/// that is not part of a call-like expression but does not specify all needed type arguments.
/// Calls the given function addError on all generated errors.
/// IMPORTANT: ignores any external type parameter occuring in expectedType without raising an error!
let internal verifyAssignment (inference: InferenceContext) expectedType mismatchErr rhs =
    [
        if inference.Unify(expectedType, rhs.ResolvedType) |> List.isEmpty |> not then
            QsCompilerDiagnostic.Error
                (mismatchErr, [ showType rhs.ResolvedType; showType expectedType ])
                (rangeOrDefault rhs)
    ]

// utils for building TypedExpressions from QsExpressions

type QsExpression with
    /// Given a SymbolTracker containing all the symbols which are currently defined,
    /// recursively computes the corresponding typed expression for a Q# expression.
    /// Calls addDiagnostic on each diagnostic generated during the resolution.
    /// Returns the computed typed expression.
    member this.Resolve ({ Symbols = symbols; Inference = inference } as context) diagnose =
        let resolve (item: QsExpression) = item.Resolve context diagnose

        let takeDiagnostics (value, diagnostics) =
            List.iter diagnose diagnostics
            value

        /// Given and expression used for array slicing, as well as the type of the sliced expression,
        /// generates suitable boundaries for open ended ranges and returns the resolved slicing expression as Some.
        /// Returns None if the slicing expression is trivial, i.e. if the sliced array does not deviate from the orginal one.
        /// NOTE: Does *not* generated any diagnostics related to the given type for the array to slice.
        let resolveSlicing array (index: QsExpression) =
            let array = { array with ResolvedType = inference.Resolve array.ResolvedType }

            let invalidRangeDelimiter =
                (InvalidExpr, ResolvedType.New InvalidType)
                |> exprWithoutTypeArgs Null (inferred false array.InferredInformation.HasLocalQuantumDependency)

            let validSlicing step =
                match array.ResolvedType.Resolution with
                | ArrayType _ ->
                    step |> Option.forall (fun expr -> Int = (inference.Resolve expr.ResolvedType).Resolution)
                | _ -> false

            let conditionalIntExpr (cond: TypedExpression) ifTrue ifFalse =
                let quantumDep =
                    [ cond; ifTrue; ifFalse ]
                    |> List.exists (fun ex -> ex.InferredInformation.HasLocalQuantumDependency)

                (CONDITIONAL(cond, ifTrue, ifFalse), ResolvedType.New Int)
                |> exprWithoutTypeArgs Null (inferred false quantumDep)

            let openStartInSlicing =
                function
                | Some step when Some step |> validSlicing ->
                    conditionalIntExpr (IsNegative step) (LengthMinusOne array) (SyntaxGenerator.IntLiteral 0L)
                | _ -> SyntaxGenerator.IntLiteral 0L

            let openEndInSlicing =
                function
                | Some step when Some step |> validSlicing ->
                    conditionalIntExpr (IsNegative step) (SyntaxGenerator.IntLiteral 0L) (LengthMinusOne array)
                | ex -> if validSlicing ex then LengthMinusOne array else invalidRangeDelimiter

            let resolveSlicingRange start step end' =
                let integerExpr ex =
                    let ex = resolve ex
                    inference.Unify(ResolvedType.New Int, ex.ResolvedType) |> List.iter diagnose
                    ex

                let resolvedStep = step |> Option.map integerExpr

                let resolveWith build (ex: QsExpression) =
                    if ex.isMissing then build resolvedStep else integerExpr ex

                let resolvedStart, resolvedEnd =
                    start |> resolveWith openStartInSlicing, end' |> resolveWith openEndInSlicing

                match resolvedStep with
                | Some resolvedStep ->
                    SyntaxGenerator.RangeLiteral(SyntaxGenerator.RangeLiteral(resolvedStart, resolvedStep), resolvedEnd)
                | None -> SyntaxGenerator.RangeLiteral(resolvedStart, resolvedEnd)

            match index.Expression with
            | RangeLiteral (lhs, rhs) when lhs.isMissing && rhs.isMissing ->
                // case arr[...]
                None
            | RangeLiteral (lhs, end') ->
                match lhs.Expression with
                | RangeLiteral (start, step) ->
                    // cases arr[...step..ex], arr[ex..step...], arr[ex1..step..ex2], and arr[...ex...]
                    resolveSlicingRange start (Some step) end'
                | _ ->
                    // case arr[...ex], arr[ex...] and arr[ex1..ex2]
                    resolveSlicingRange lhs None end'
                |> Some
            | _ ->
                // case arr[ex]
                resolve index |> Some

        /// Resolves and verifies the interpolated expressions, and returns the StringLiteral as typed expression.
        let buildStringLiteral (literal, interpolated) =
            let resInterpol = interpolated |> Seq.map resolve |> ImmutableArray.CreateRange
            let localQdependency = resInterpol |> Seq.exists (fun r -> r.InferredInformation.HasLocalQuantumDependency)

            (StringLiteral(literal, resInterpol), String |> ResolvedType.create (TypeRange.inferred this.Range))
            |> exprWithoutTypeArgs this.Range (inferred false localQdependency)

        /// <summary>
        /// Resolves and verifies all given items, and returns the corresponding ValueTuple as typed expression.
        /// If the ValueTuple contains only one item, the item is returned instead (i.e. arity-1 tuple expressions are stripped).
        /// </summary>
        /// <exception cref="ArgumentException"><paramref name="items"/> is empty.</exception>
        let buildTuple items =
            let items = items |> Seq.map resolve |> ImmutableArray.CreateRange
            let types = items |> Seq.map (fun x -> x.ResolvedType) |> ImmutableArray.CreateRange
            let localQdependency = items |> Seq.exists (fun item -> item.InferredInformation.HasLocalQuantumDependency)

            if items.IsEmpty then
                failwith "tuple expression requires at least one tuple item"
            elif items.Length = 1 then
                items.[0]
            else
                (ValueTuple items, TupleType types |> ResolvedType.create (TypeRange.inferred this.Range))
                |> exprWithoutTypeArgs this.Range (inferred false localQdependency)

        /// Resolves and verifies the given array base type and the expression denoting the length of the array,
        /// and returns the corrsponding NewArray expression as typed expression
        let buildNewArray (bType, ex: QsExpression) =
            let ex = resolve ex
            inference.Unify(ResolvedType.New Int, ex.ResolvedType) |> List.iter diagnose

            let resolvedBase = symbols.ResolveType diagnose bType
            let arrType = resolvedBase |> ArrayType |> ResolvedType.create (TypeRange.inferred this.Range)
            let quantumDep = ex.InferredInformation.HasLocalQuantumDependency
            (NewArray(resolvedBase, ex), arrType) |> exprWithoutTypeArgs this.Range (inferred false quantumDep)

        /// Resolves and verifies all given items of a value array literal, and returns the corresponding ValueArray as typed expression.
        let buildValueArray values =
            let values = values |> Seq.map resolve |> ImmutableArray.CreateRange
            let resolvedType = values |> verifyValueArray inference this.RangeOrDefault |> takeDiagnostics
            let localQdependency = values |> Seq.exists (fun item -> item.InferredInformation.HasLocalQuantumDependency)

            (ValueArray values, resolvedType)
            |> exprWithoutTypeArgs this.Range (inferred false localQdependency)

        /// Resolves and verifies the sized array constructor expression and returns it as a typed expression.
        let buildSizedArray value (size: QsExpression) =
            let value = resolve value
            let arrayType = ArrayType value.ResolvedType |> ResolvedType.create (TypeRange.inferred this.Range)
            let size = resolve size
            inference.Unify(ResolvedType.New Int, size.ResolvedType) |> List.iter diagnose

            let quantumDependency =
                value.InferredInformation.HasLocalQuantumDependency
                || size.InferredInformation.HasLocalQuantumDependency

            (SizedArray(value, size), arrayType)
            |> exprWithoutTypeArgs this.Range (inferred false quantumDependency)

        /// Resolves and verifies the given array expression and index expression of an array item access expression,
        /// and returns the corresponding ArrayItem expression as typed expression.
        let buildArrayItem (array, index: QsExpression) =
            let array = resolve array

            match resolveSlicing array index with
            | None ->
                { array with
                    ResolvedType = verifyIndexedItem inference array (ResolvedType.New Range) |> takeDiagnostics
                }
            | Some index ->
                let resolvedType = verifyIndexedItem inference array index.ResolvedType |> takeDiagnostics

                let localQdependency =
                    array.InferredInformation.HasLocalQuantumDependency
                    || index.InferredInformation.HasLocalQuantumDependency

                (ArrayItem(array, index), resolvedType)
                |> exprWithoutTypeArgs this.Range (inferred false localQdependency)

        /// Given a symbol used to represent an item name in an item access or update expression,
        /// returns the an identifier that can be used to represent the corresponding item name.
        /// Adds an error if the given symbol is not either invalid or an unqualified symbol.
        let buildItemName (sym: QsSymbol) =
            match sym.Symbol with
            | InvalidSymbol -> InvalidIdentifier
            | Symbol name -> LocalVariable name
            | _ ->
                QsCompilerDiagnostic.Error (ErrorCode.ExpectingItemName, []) sym.RangeOrDefault |> diagnose
                InvalidIdentifier

        /// Resolves and verifies the given expression and item name of a named item access expression,
        /// and returns the corresponding NamedItem expression as typed expression.
        let buildNamedItem (ex, acc: QsSymbol) =
            let ex = resolve ex
            let itemName = acc |> buildItemName
            let udtType = inference.Resolve ex.ResolvedType
            let exType = verifyUdtWith (symbols.GetItemType itemName) udtType (rangeOrDefault ex) |> takeDiagnostics
            let localQdependency = ex.InferredInformation.HasLocalQuantumDependency

            (NamedItem(ex, itemName), exType)
            |> exprWithoutTypeArgs this.Range (inferred false localQdependency)

        /// Resolves and verifies the given left hand side, access expression, and right hand side of a copy-and-update expression,
        /// and returns the corresponding copy-and-update expression as typed expression.
        let buildCopyAndUpdate (lhs, accEx: QsExpression, rhs) =
            let lhs = resolve lhs
            let lhs = { lhs with ResolvedType = inference.Resolve lhs.ResolvedType }
            let rhs = resolve rhs

            let resolvedCopyAndUpdateExpr accEx =
                let localQdependency =
                    [ lhs; accEx; rhs ]
                    |> Seq.map (fun ex -> ex.InferredInformation.HasLocalQuantumDependency)
                    |> Seq.contains true

                (CopyAndUpdate(lhs, accEx, rhs), lhs.ResolvedType)
                |> exprWithoutTypeArgs this.Range (inferred false localQdependency)

            match (lhs.ResolvedType.Resolution, accEx.Expression) with
            | UserDefinedType _, Identifier (sym, Null) ->
                let itemName = buildItemName sym

                let itemType =
                    verifyUdtWith (symbols.GetItemType itemName) lhs.ResolvedType (rangeOrDefault lhs)
                    |> takeDiagnostics

                verifyAssignment inference itemType ErrorCode.TypeMismatchInCopyAndUpdateExpr rhs
                |> List.iter diagnose

                let resAccEx =
                    (Identifier(itemName, Null), itemType)
                    |> exprWithoutTypeArgs sym.Range (inferred false lhs.InferredInformation.HasLocalQuantumDependency)

                resAccEx |> resolvedCopyAndUpdateExpr
            | _ -> // by default, assume that the update expression is supposed to be for an array
                match resolveSlicing lhs accEx with
                | None -> // indicates a trivial slicing of the form "..." resulting in a complete replacement
                    let expectedRhs = verifyIndexedItem inference lhs (ResolvedType.New Range) |> takeDiagnostics

                    verifyAssignment inference expectedRhs ErrorCode.TypeMismatchInCopyAndUpdateExpr rhs
                    |> List.iter diagnose

                    { rhs with ResolvedType = expectedRhs }
                | Some resAccEx -> // indicates either a index or index range to update
                    let expectedRhs = verifyIndexedItem inference lhs resAccEx.ResolvedType |> takeDiagnostics

                    verifyAssignment inference expectedRhs ErrorCode.TypeMismatchInCopyAndUpdateExpr rhs
                    |> List.iter diagnose

                    resAccEx |> resolvedCopyAndUpdateExpr

        /// Resolves and verifies the given left hand side and right hand side of a range operator,
        /// and returns the corresponding RANGE expression as typed expression.
        /// NOTE: handles both the case of a range with and without explicitly specified step size
        /// *under the assumption* that the range operator is left associative.
        let buildRange (lhs: QsExpression, rhs: QsExpression) =
            let rhs = resolve rhs
            inference.Unify(ResolvedType.New Int, rhs.ResolvedType) |> List.iter diagnose

            let lhs =
                match lhs.Expression with
                | RangeLiteral (start, step) ->
                    let start = resolve start
                    let step = resolve step
                    verifyAreIntegers inference start step |> List.iter diagnose

                    let localQdependency =
                        start.InferredInformation.HasLocalQuantumDependency
                        || step.InferredInformation.HasLocalQuantumDependency

                    (RangeLiteral(start, step), Range |> ResolvedType.create (TypeRange.inferred this.Range))
                    |> exprWithoutTypeArgs this.Range (inferred false localQdependency)
                | _ ->
                    resolve lhs
                    |> (fun resStart ->
                        inference.Unify(ResolvedType.New Int, resStart.ResolvedType) |> List.iter diagnose
                        resStart)

            let localQdependency =
                lhs.InferredInformation.HasLocalQuantumDependency
                || rhs.InferredInformation.HasLocalQuantumDependency

            (RangeLiteral(lhs, rhs), Range |> ResolvedType.create (TypeRange.inferred this.Range))
            |> exprWithoutTypeArgs this.Range (inferred false localQdependency)

        /// Resolves and verifies the given expression with the given verification function,
        /// and returns the corresponding expression built with buildExprKind as typed expression.
        let verifyAndBuildWith buildExprKind verify (ex: QsExpression) =
            let ex = resolve ex
            let exType = verify ex |> takeDiagnostics

            (buildExprKind ex, exType)
            |> exprWithoutTypeArgs this.Range (inferred false ex.InferredInformation.HasLocalQuantumDependency)

        /// Resolves and verifies the given left hand side and right hand side of an arithmetic operator,
        /// and returns the corresponding expression built with buildExprKind as typed expression.
        let buildArithmeticOp buildExprKind (lhs, rhs) =
            let lhs = resolve lhs
            let rhs = resolve rhs
            let resolvedType = verifyArithmeticOp inference this.Range lhs rhs |> takeDiagnostics

            let localQdependency =
                lhs.InferredInformation.HasLocalQuantumDependency
                || rhs.InferredInformation.HasLocalQuantumDependency

            (buildExprKind (lhs, rhs), resolvedType)
            |> exprWithoutTypeArgs this.Range (inferred false localQdependency)

        /// Resolves and verifies the given left hand side and right hand side of an addition operator,
        /// and returns the corresponding ADD expression as typed expression.
        /// Note: ADD is used for both arithmetic expressions as well as concatenation expressions.
        /// If the resolved type of the given lhs supports concatenation, then the verification is done for a concatenation expression,
        /// and otherwise it is done for an arithmetic expression.
        let buildAddition (lhs, rhs) =
            let lhs = resolve lhs
            let rhs = resolve rhs
            let resolvedType = verifySemigroup inference this.Range lhs rhs |> takeDiagnostics

            let localQdependency =
                lhs.InferredInformation.HasLocalQuantumDependency
                || rhs.InferredInformation.HasLocalQuantumDependency

            (ADD(lhs, rhs), resolvedType) |> exprWithoutTypeArgs this.Range (inferred false localQdependency)

        /// Resolves and verifies the given left hand side and right hand side of a power operator,
        /// and returns the corresponding POW expression as typed expression.
        /// Note: POW can take two integers or two doubles, in which case the result is a double, or it can take a big
        /// integer and an integer, in which case the result is a big integer.
        let buildPower (lhs, rhs) =
            let lhs = resolve lhs
            let rhs = resolve rhs

            let resolvedType =
                if lhs.ResolvedType.Resolution = BigInt then
                    inference.Unify(ResolvedType.New Int, rhs.ResolvedType) |> List.iter diagnose
                    lhs.ResolvedType
                else
                    verifyArithmeticOp inference this.Range lhs rhs |> takeDiagnostics

            let localQdependency =
                lhs.InferredInformation.HasLocalQuantumDependency
                || rhs.InferredInformation.HasLocalQuantumDependency

            (POW(lhs, rhs), resolvedType) |> exprWithoutTypeArgs this.Range (inferred false localQdependency)

        /// Resolves and verifies the given left hand side and right hand side of a binary integral operator,
        /// and returns the corresponding expression built with buildExprKind as typed expression of type Int or BigInt, as appropriate.
        let buildIntegralOp buildExprKind (lhs, rhs) =
            let lhs = resolve lhs
            let rhs = resolve rhs
            let resolvedType = verifyIntegralOp inference this.Range lhs rhs |> takeDiagnostics

            let localQdependency =
                lhs.InferredInformation.HasLocalQuantumDependency
                || rhs.InferredInformation.HasLocalQuantumDependency

            (buildExprKind (lhs, rhs), resolvedType)
            |> exprWithoutTypeArgs this.Range (inferred false localQdependency)

        /// Resolves and verifies the given left hand side and right hand side of a shift operator,
        /// and returns the corresponding expression built with buildExprKind as typed expression of type Int or BigInt, as appropriate.
        let buildShiftOp buildExprKind (lhs, rhs) =
            let lhs = resolve lhs
            let rhs = resolve rhs
            let resolvedType = verifyIsIntegral inference lhs |> takeDiagnostics
            inference.Unify(ResolvedType.New Int, rhs.ResolvedType) |> List.iter diagnose

            let localQdependency =
                lhs.InferredInformation.HasLocalQuantumDependency
                || rhs.InferredInformation.HasLocalQuantumDependency

            (buildExprKind (lhs, rhs), resolvedType)
            |> exprWithoutTypeArgs this.Range (inferred false localQdependency)

        /// Resolves and verifies the given left hand side and right hand side of a binary boolean operator,
        /// and returns the corresponding expression built with buildExprKind as typed expression of type Bool.
        let buildBooleanOpWith verify shortCircuits buildExprKind (lhs, rhs) =
            let lhs = resolve lhs
            let rhs = resolve rhs
            verify lhs rhs |> List.iter diagnose

            if shortCircuits
            then verifyConditionalExecution rhs |> List.iter diagnose

            let localQdependency =
                lhs.InferredInformation.HasLocalQuantumDependency
                || rhs.InferredInformation.HasLocalQuantumDependency

            (buildExprKind (lhs, rhs), ResolvedType.New Bool)
            |> exprWithoutTypeArgs this.Range (inferred false localQdependency)

        /// Resolves and verifies the given condition, left hand side, and right hand side of a conditional expression (if-else-shorthand),
        /// and returns the corresponding conditional expression as typed expression.
        let buildConditional (cond, ifTrue, ifFalse) =
            let cond = resolve cond
            let ifTrue = resolve ifTrue
            let ifFalse = resolve ifFalse
            inference.Unify(ResolvedType.New Bool, cond.ResolvedType) |> List.iter diagnose
            verifyConditionalExecution ifTrue |> List.iter diagnose
            verifyConditionalExecution ifFalse |> List.iter diagnose

            let exType =
                inference.Intersect(ifTrue.ResolvedType, ifFalse.ResolvedType)
                |> takeDiagnostics
                |> ResolvedType.withAllRanges (TypeRange.inferred this.Range)

            let localQdependency =
                [ cond; ifTrue; ifFalse ] |> Seq.exists (fun ex -> ex.InferredInformation.HasLocalQuantumDependency)

            (CONDITIONAL(cond, ifTrue, ifFalse), exType)
            |> exprWithoutTypeArgs this.Range (inferred false localQdependency)

        /// Resolves the given expression and verifies that its type is indeed a user defined type.
        /// Determines the underlying type of the user defined type and returns the corresponding UNWRAP expression as typed expression of that type.
        let buildUnwrap ex =
            let ex = resolve ex
            let exType = inference.Fresh this.RangeOrDefault
            inference.Constrain(ex.ResolvedType, Wrapped exType) |> List.iter diagnose

            (UnwrapApplication ex, exType)
            |> exprWithoutTypeArgs this.Range (inferred false ex.InferredInformation.HasLocalQuantumDependency)

        /// Resolves and verifies the given left hand side and right hand side of a call expression,
        /// and returns the corresponding expression as typed expression.
        let buildCall callable arg =
            let callable = resolve callable
            let arg = resolve arg
            let callExpression = CallLikeExpression(callable, arg)
<<<<<<< HEAD
            let argType, partialType = partialArgType arg.ResolvedType
=======
            let argType, partialType = partialArgType inference arg.ResolvedType
>>>>>>> fb25d581

            if Option.isNone partialType then
                inference.Constrain
                    (callable.ResolvedType, Set.ofSeq symbols.RequiredFunctorSupport |> CanGenerateFunctors)
                |> List.iter diagnose

            let output = inference.Fresh this.RangeOrDefault

            if Option.isSome partialType || context.IsInOperation then
                inference.Constrain(callable.ResolvedType, Callable(argType, output)) |> List.iter diagnose
            else
                let diagnostics =
                    inference.Unify(QsTypeKind.Function(argType, output) |> ResolvedType.New, callable.ResolvedType)

                if inference.Resolve callable.ResolvedType |> isOperation then
                    QsCompilerDiagnostic.Error (ErrorCode.OperationCallOutsideOfOperation, []) this.RangeOrDefault
                    |> diagnose
                else
                    List.iter diagnose diagnostics

            let resultType =
                match partialType with
                | Some missing ->
                    let result = inference.Fresh this.RangeOrDefault

                    inference.Constrain(callable.ResolvedType, HasPartialApplication(missing, result))
                    |> List.iter diagnose

                    result
                | None -> output

            let hasQuantumDependency =
                if Option.isSome partialType || inference.Resolve callable.ResolvedType |> isFunction then
                    callable.InferredInformation.HasLocalQuantumDependency
                    || arg.InferredInformation.HasLocalQuantumDependency
                else
                    true

            let info = InferredExpressionInformation.New(isMutable = false, quantumDep = hasQuantumDependency)
            TypedExpression.New(callExpression, callable.TypeParameterResolutions, resultType, info, this.Range)

        match this.Expression with
        | InvalidExpr ->
            (InvalidExpr, InvalidType |> ResolvedType.create (TypeRange.inferred this.Range))
            |> exprWithoutTypeArgs this.Range (inferred true false) // choosing the more permissive option here
        | MissingExpr ->
            (MissingExpr, MissingType |> ResolvedType.create (TypeRange.inferred this.Range))
            |> exprWithoutTypeArgs this.Range (inferred false false)
        | UnitValue ->
<<<<<<< HEAD
            (UnitValue, UnitType |> ResolvedType.create (TypeRange.inferred this.Range), false, this.Range)
            |> ExprWithoutTypeArgs false
        | Identifier (sym, tArgs) -> VerifyIdentifier inference symbols sym tArgs |> takeDiagnostics
        | CallLikeExpression (callable, arg) -> buildCall callable arg
        | AdjointApplication ex -> verifyAndBuildWith AdjointApplication (VerifyAdjointApplication inference) ex
=======
            (UnitValue, UnitType |> ResolvedType.create (TypeRange.inferred this.Range))
            |> exprWithoutTypeArgs this.Range (inferred false false)
        | Identifier (sym, tArgs) -> verifyIdentifier inference symbols sym tArgs |> takeDiagnostics
        | CallLikeExpression (callable, arg) -> buildCall callable arg
        | AdjointApplication ex -> verifyAndBuildWith AdjointApplication (verifyAdjointApplication inference) ex
>>>>>>> fb25d581
        | ControlledApplication ex ->
            verifyAndBuildWith ControlledApplication (verifyControlledApplication inference) ex
        | UnwrapApplication ex -> buildUnwrap ex
        | ValueTuple items -> buildTuple items
        | ArrayItem (arr, idx) -> buildArrayItem (arr, idx)
        | NamedItem (ex, acc) -> buildNamedItem (ex, acc)
        | ValueArray values -> buildValueArray values
        | NewArray (baseType, ex) -> buildNewArray (baseType, ex)
        | SizedArray (value, size) -> buildSizedArray value size
        | IntLiteral i ->
            (IntLiteral i, Int |> ResolvedType.create (TypeRange.inferred this.Range))
            |> exprWithoutTypeArgs this.Range (inferred false false)
        | BigIntLiteral b ->
            (BigIntLiteral b, BigInt |> ResolvedType.create (TypeRange.inferred this.Range))
            |> exprWithoutTypeArgs this.Range (inferred false false)
        | DoubleLiteral d ->
            (DoubleLiteral d, Double |> ResolvedType.create (TypeRange.inferred this.Range))
            |> exprWithoutTypeArgs this.Range (inferred false false)
        | BoolLiteral b ->
            (BoolLiteral b, Bool |> ResolvedType.create (TypeRange.inferred this.Range))
            |> exprWithoutTypeArgs this.Range (inferred false false)
        | ResultLiteral r ->
            (ResultLiteral r, Result |> ResolvedType.create (TypeRange.inferred this.Range))
            |> exprWithoutTypeArgs this.Range (inferred false false)
        | PauliLiteral p ->
            (PauliLiteral p, Pauli |> ResolvedType.create (TypeRange.inferred this.Range))
            |> exprWithoutTypeArgs this.Range (inferred false false)
        | StringLiteral (s, exs) -> buildStringLiteral (s, exs)
        | RangeLiteral (lhs, rEnd) -> buildRange (lhs, rEnd)
        | CopyAndUpdate (lhs, accEx, rhs) -> buildCopyAndUpdate (lhs, accEx, rhs)
        | CONDITIONAL (cond, ifTrue, ifFalse) -> buildConditional (cond, ifTrue, ifFalse)
        | ADD (lhs, rhs) -> buildAddition (lhs, rhs) // addition takes a special role since it is used for both arithmetic and concatenation expressions
        | SUB (lhs, rhs) -> buildArithmeticOp SUB (lhs, rhs)
        | MUL (lhs, rhs) -> buildArithmeticOp MUL (lhs, rhs)
        | DIV (lhs, rhs) -> buildArithmeticOp DIV (lhs, rhs)
        | LT (lhs, rhs) ->
            buildBooleanOpWith (fun lhs rhs -> verifyArithmeticOp inference this.Range lhs rhs |> snd) false LT
                (lhs, rhs)
        | LTE (lhs, rhs) ->
            buildBooleanOpWith (fun lhs rhs -> verifyArithmeticOp inference this.Range lhs rhs |> snd) false LTE
                (lhs, rhs)
        | GT (lhs, rhs) ->
            buildBooleanOpWith (fun lhs rhs -> verifyArithmeticOp inference this.Range lhs rhs |> snd) false GT
                (lhs, rhs)
        | GTE (lhs, rhs) ->
            buildBooleanOpWith (fun lhs rhs -> verifyArithmeticOp inference this.Range lhs rhs |> snd) false GTE
                (lhs, rhs)
        | POW (lhs, rhs) -> buildPower (lhs, rhs) // power takes a special role because you can raise integers and doubles to integer and double powers, but bigint only to integer powers
        | MOD (lhs, rhs) -> buildIntegralOp MOD (lhs, rhs)
        | LSHIFT (lhs, rhs) -> buildShiftOp LSHIFT (lhs, rhs)
        | RSHIFT (lhs, rhs) -> buildShiftOp RSHIFT (lhs, rhs)
        | BOR (lhs, rhs) -> buildIntegralOp BOR (lhs, rhs)
        | BAND (lhs, rhs) -> buildIntegralOp BAND (lhs, rhs)
        | BXOR (lhs, rhs) -> buildIntegralOp BXOR (lhs, rhs)
        | AND (lhs, rhs) -> buildBooleanOpWith (verifyAreBooleans inference) true AND (lhs, rhs)
        | OR (lhs, rhs) -> buildBooleanOpWith (verifyAreBooleans inference) true OR (lhs, rhs)
        | EQ (lhs, rhs) -> buildBooleanOpWith (verifyEqualityComparison inference this.Range) false EQ (lhs, rhs)
        | NEQ (lhs, rhs) -> buildBooleanOpWith (verifyEqualityComparison inference this.Range) false NEQ (lhs, rhs)
        | NEG ex -> verifyAndBuildWith NEG (verifySupportsArithmetic inference) ex
        | BNOT ex -> verifyAndBuildWith BNOT (verifyIsIntegral inference) ex
        | NOT ex ->
            ex
            |> verifyAndBuildWith NOT (fun expr ->
                   Bool |> ResolvedType.create (TypeRange.inferred this.Range),
                   inference.Unify(ResolvedType.New Bool, expr.ResolvedType))<|MERGE_RESOLUTION|>--- conflicted
+++ resolved
@@ -32,8 +32,6 @@
     match resolvedType.Resolution with
     | QsTypeKind.Operation _ -> true
     | _ -> false
-<<<<<<< HEAD
-=======
 
 /// <summary>
 /// Instantiates fresh type parameters for each missing type in <paramref name="argType"/>.
@@ -61,7 +59,6 @@
 
         argType |> ResolvedType.withKind (ImmutableArray.CreateRange items |> TupleType), missing
     | _ -> argType, None
->>>>>>> fb25d581
 
 /// <summary>
 /// Returns the range of <paramref name="expr"/>, or the empty range if <paramref name="expr"/> is an invalid expression
@@ -73,10 +70,6 @@
     | _, Value range -> range
     | InvalidExpr, Null -> Range.Zero
     | _, Null -> failwith "valid expression without a range"
-
-let private ExprWithoutTypeArgs isMutable (ex, t, dep, range) =
-    let inferred = InferredExpressionInformation.New(isMutable = isMutable, quantumDep = dep)
-    TypedExpression.New(ex, ImmutableDictionary.Empty, t, inferred, range)
 
 /// <summary>
 /// Creates an <see cref="InferredExpressionInformation"/>.
@@ -752,11 +745,7 @@
             let callable = resolve callable
             let arg = resolve arg
             let callExpression = CallLikeExpression(callable, arg)
-<<<<<<< HEAD
-            let argType, partialType = partialArgType arg.ResolvedType
-=======
             let argType, partialType = partialArgType inference arg.ResolvedType
->>>>>>> fb25d581
 
             if Option.isNone partialType then
                 inference.Constrain
@@ -806,19 +795,11 @@
             (MissingExpr, MissingType |> ResolvedType.create (TypeRange.inferred this.Range))
             |> exprWithoutTypeArgs this.Range (inferred false false)
         | UnitValue ->
-<<<<<<< HEAD
-            (UnitValue, UnitType |> ResolvedType.create (TypeRange.inferred this.Range), false, this.Range)
-            |> ExprWithoutTypeArgs false
-        | Identifier (sym, tArgs) -> VerifyIdentifier inference symbols sym tArgs |> takeDiagnostics
-        | CallLikeExpression (callable, arg) -> buildCall callable arg
-        | AdjointApplication ex -> verifyAndBuildWith AdjointApplication (VerifyAdjointApplication inference) ex
-=======
             (UnitValue, UnitType |> ResolvedType.create (TypeRange.inferred this.Range))
             |> exprWithoutTypeArgs this.Range (inferred false false)
         | Identifier (sym, tArgs) -> verifyIdentifier inference symbols sym tArgs |> takeDiagnostics
         | CallLikeExpression (callable, arg) -> buildCall callable arg
         | AdjointApplication ex -> verifyAndBuildWith AdjointApplication (verifyAdjointApplication inference) ex
->>>>>>> fb25d581
         | ControlledApplication ex ->
             verifyAndBuildWith ControlledApplication (verifyControlledApplication inference) ex
         | UnwrapApplication ex -> buildUnwrap ex
