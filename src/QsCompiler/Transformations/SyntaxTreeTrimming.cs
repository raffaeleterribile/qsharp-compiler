--- conflicted
+++ resolved
@@ -16,9 +16,6 @@
     /// </summary>
     public static class TrimSyntaxTree
     {
-<<<<<<< HEAD
-        public static QsCompilation Apply(QsCompilation compilation, bool keepAllIntrinsics, IEnumerable<QsQualifiedName>? dependencies = null, bool isLibrary = false)
-=======
         /// <summary>
         /// Applies the transformation that removes from the syntax tree all callables that
         /// are unused, meaning they are not a descendant of at least one entry point in
@@ -28,8 +25,7 @@
         /// regardless of usage. Note that unused type constructors will be subject to
         /// trimming as any other callable.
         /// </summary>
-        public static QsCompilation Apply(QsCompilation compilation, bool keepAllIntrinsics, IEnumerable<QsQualifiedName>? dependencies = null)
->>>>>>> 4a9456d2
+        public static QsCompilation Apply(QsCompilation compilation, bool keepAllIntrinsics, IEnumerable<QsQualifiedName>? dependencies = null, bool isLibrary = false)
         {
             return TrimTree.Apply(compilation, keepAllIntrinsics, dependencies, isLibrary);
         }
