--- conflicted
+++ resolved
@@ -19,7 +19,6 @@
     using ResolvedTypeKind = QsTypeKind<ResolvedType, UserDefinedType, QsTypeParameter, CallableInformation>;
 
     /// <summary>
-<<<<<<< HEAD
     /// Implementation of Johnson's algorithm for finding all simple cycles in a graph.
     /// A simple cycle is one where no node repeats in the cycle until getting back
     /// to the beginning of the cycle.
@@ -254,7 +253,9 @@
 
             return cycles;
         }
-=======
+    }
+
+    /// <summary>
     /// Struct containing information that exists on edges in a call graph.
     /// </summary>
     public struct CallGraphEdge
@@ -270,7 +271,6 @@
         public QsQualifiedName CallableName;
         public QsSpecializationKind Kind;
         public QsNullable<ImmutableArray<ResolvedType>> TypeArgs;
->>>>>>> 62230a30
     }
 
     /// Class used to track call graph of a compilation
