﻿// Copyright (c) Microsoft Corporation. All rights reserved.
// Licensed under the MIT License.

module internal Microsoft.Quantum.QsCompiler.Experimental.Utils

open System
open System.Collections.Generic
open System.Collections.Immutable
open System.Numerics
open Microsoft.Quantum.QsCompiler
open Microsoft.Quantum.QsCompiler.DataTypes
open Microsoft.Quantum.QsCompiler.ComputationExpressions
open Microsoft.Quantum.QsCompiler.SyntaxExtensions
open Microsoft.Quantum.QsCompiler.SyntaxTokens
open Microsoft.Quantum.QsCompiler.SyntaxTree


/// Shorthand for a QsExpressionKind
type internal ExprKind = QsExpressionKind<TypedExpression, Identifier, ResolvedType>
/// Shorthand for a QsTypeKind
type internal TypeKind = QsTypeKind<ResolvedType, UserDefinedType, QsTypeParameter, CallableInformation>
/// Shorthand for a QsInitializerKind
type internal InitKind = QsInitializerKind<ResolvedInitializer, TypedExpression>


/// The maybe monad. Returns None if any of the lines are None.
let internal maybe = MaybeBuilder()

/// Returns Some () if x is true, and returns None otherwise.
/// Normally used after a do! in the Maybe monad, which makes this act as an assertion.
let internal check x = if x then Some() else None


/// Returns whether a given expression is a literal (and thus a constant)
let rec internal isLiteral (callables: IDictionary<QsQualifiedName, QsCallable>) (expr: TypedExpression) : bool =
    let folder ex sub =
        match ex.Expression with
        | IntLiteral _
        | BigIntLiteral _
        | DoubleLiteral _
        | BoolLiteral _
        | ResultLiteral _
        | PauliLiteral _
        | StringLiteral _
        | UnitValue
        | MissingExpr
        | Identifier (GlobalCallable _, _)
        | ValueTuple _
        | ValueArray _
        | SizedArray _
        | RangeLiteral _
        | NewArray _ -> true
        | Identifier _ when ex.ResolvedType.Resolution = Qubit -> true
        | CallLikeExpression ({ Expression = Identifier (GlobalCallable name, _) }, _) when
<<<<<<< HEAD
            callables.[name].Kind = TypeConstructor -> true
=======
            callables.[name].Kind = TypeConstructor
            ->
            true
>>>>>>> 6f7aeff5
        | _ when TypedExpression.IsPartialApplication ex.Expression -> true
        | Identifier _
        | ArrayItem _
        | NamedItem _
        | NEG _
        | NOT _
        | BNOT _
        | ADD _
        | SUB _
        | MUL _
        | DIV _
        | MOD _
        | POW _
        | EQ _
        | NEQ _
        | LT _
        | LTE _
        | GT _
        | GTE _
        | AND _
        | OR _
        | BOR _
        | BAND _
        | BXOR _
        | LSHIFT _
        | RSHIFT _
        | CONDITIONAL _
        | CopyAndUpdate _
        | UnwrapApplication _
        | AdjointApplication _
        | ControlledApplication _
        | CallLikeExpression _
        | MissingExpr
        | InvalidExpr -> false
        && Seq.forall id sub

    expr.Fold folder


/// <summary>
/// If check(value) is true, returns a Constants with the given variable defined as the given value.
/// Otherwise, returns constants without any changes.
/// If the given variable is already defined, its name is shadowed in the current scope.
/// </summary>
/// <exception cref="InvalidOperationException">There aren't any scopes on the stack.</exception>
let internal defineVar check (constants: IDictionary<_, _>) (name, value) =
    if check value then constants.[name] <- value

/// Applies the given function op on a SymbolTuple, ValueTuple pair
let rec private onTuple op constants (names, values) : unit =
    match names, values with
    | VariableName name, _ -> op constants (name, values)
    | VariableNameTuple namesTuple, Tuple valuesTuple ->
        if namesTuple.Length <> valuesTuple.Length then
            ArgumentException "names and values have different lengths" |> raise

        for sym, value in Seq.zip namesTuple valuesTuple do
            onTuple op constants (sym, value)
    | _ -> ()

/// Returns a Constants<Expr> with the given variables defined as the given values
let internal defineVarTuple check = onTuple (defineVar check)


/// Option default value operator
let internal (|?) = defaultArg


/// Flattens a nested tuple into the sequence of base items of the tuple.
let rec internal flatten =
    function
    | Tuple t1 -> Seq.collect flatten t1
    | v1 -> Seq.singleton v1

/// <summary>
/// Flattens a pair of nested tuples by pairing the base items of each tuple.
/// Returns a seqence of pairs, one element from each side.
/// It is guaranteed that at most one element of a pair will be a Tuple.
/// </summary>
/// <exception cref="ArgumentException">The lengths of the tuples do not match.</exception>
let rec internal jointFlatten =
    function
    | Tuple t1, Tuple t2 ->
        if t1.Length <> t2.Length then
            ArgumentException "The lengths of the given tuples do not match" |> raise

        Seq.zip t1 t2 |> Seq.collect jointFlatten
    | v1, v2 -> Seq.singleton (v1, v2)


/// <summary>
/// Converts a range literal to a sequence of integers.
/// </summary>
/// <exception cref="ArgumentException">The input isn't a valid range literal.</exception>
let internal rangeLiteralToSeq (r: ExprKind) : seq<int64> =
    match r with
    | RangeLiteral (a, b) ->
        match a.Expression, b.Expression with
        | IntLiteral start, IntLiteral stop -> seq { start .. stop }
        | RangeLiteral ({ Expression = IntLiteral start }, { Expression = IntLiteral step }), IntLiteral stop ->
            seq { start .. step .. stop }
        | _ -> ArgumentException "Invalid range literal" |> raise
    | _ -> ArgumentException "Not a range literal" |> raise


/// Returns None if any of the elements of the given list is None.
/// Otherwise, returns the given list, casting each option to its Some case.
let rec internal optionListToListOption =
    function
    | [] -> Some []
    | None :: _ -> None
    | Some head :: tail -> Option.map (fun t2 -> head :: t2) (optionListToListOption tail)


/// Returns the given list without the elements at the given indices
let rec internal removeIndices idx l =
    Seq.indexed l |> Seq.filter (fun (i, _) -> not (Seq.contains i idx)) |> Seq.map snd


/// Converts a QsTuple to a SymbolTuple
let rec internal toSymbolTuple (x: QsTuple<LocalVariableDeclaration<QsLocalSymbol>>) : SymbolTuple =
    match x with
    | QsTupleItem item ->
        match item.VariableName with
        | ValidName n -> VariableName n
        | InvalidName -> InvalidItem
    | QsTuple items when items.Length = 0 -> DiscardedItem
    | QsTuple items when items.Length = 1 -> toSymbolTuple items.[0]
    | QsTuple items -> Seq.map toSymbolTuple items |> ImmutableArray.CreateRange |> VariableNameTuple

/// Matches a TypedExpression as a tuple of identifiers, represented as a SymbolTuple.
/// If the TypedExpression is not a tuple of identifiers, the pattern does not match.
let rec internal (|LocalVarTuple|_|) (expr: TypedExpression) =
    match expr.Expression with
    | Identifier (LocalVariable name, _) -> VariableName name |> Some
    | MissingExpr -> DiscardedItem |> Some
    | InvalidExpr -> InvalidItem |> Some
    | ValueTuple va ->
        va
        |> Seq.map
            (function
            | LocalVarTuple t -> Some t
            | _ -> None)
        |> List.ofSeq
        |> optionListToListOption
        |> Option.map (ImmutableArray.CreateRange >> VariableNameTuple)
    | _ -> None


/// Wraps a QsExpressionType in a basic TypedExpression
/// The returned TypedExpression has no type param / inferred info / range information,
/// and it should not be used for any code step that requires this information.
let internal wrapExpr (bt: TypeKind) (expr: ExprKind) : TypedExpression =
    let ii = { IsMutable = false; HasLocalQuantumDependency = false }
    TypedExpression.New(expr, ImmutableDictionary.Empty, ResolvedType.New bt, ii, Null)

/// Wraps a QsStatementKind in a basic QsStatement
let internal wrapStmt (stmt: QsStatementKind) : QsStatement =
    let symbolDecl =
        match stmt with
        | QsVariableDeclaration x ->
            let isMutable = x.Kind = MutableBinding
            let posInfo = (Null, Range.Zero)

            seq {
                for lhs, rhs in jointFlatten (x.Lhs, x.Rhs) do
                    match lhs with
                    | VariableName name ->
                        yield LocalVariableDeclaration.New isMutable (posInfo, name, rhs.ResolvedType, false)
                    | _ -> ()
            }
        | _ -> Seq.empty

    QsStatement.New QsComments.Empty Null (stmt, LocalDeclarations.New symbolDecl)


/// <summary>
/// Returns a new array containing the given value repeated <paramref name="length"/> times.
/// Returns None if the type doesn't have a default value as an expression.
/// </summary>
let internal constructArray length =
    List.replicate length >> ImmutableArray.CreateRange >> ValueArray

/// Returns the default value for a given type (from Q# documentation).
/// Returns None for types whose default values are not representable as expressions.
let rec internal defaultValue (typeKind: TypeKind) =
    match typeKind with
    | UnitType -> UnitValue |> Some
    | Int -> IntLiteral 0L |> Some
    | BigInt -> BigIntLiteral BigInteger.Zero |> Some
    | Double -> DoubleLiteral 0.0 |> Some
    | Bool -> BoolLiteral false |> Some
    | String -> StringLiteral("", ImmutableArray.Empty) |> Some
    | Pauli -> PauliLiteral PauliI |> Some
    | Result -> ResultLiteral Zero |> Some
    | Range -> RangeLiteral(IntLiteral 1L |> wrapExpr Int, IntLiteral 0L |> wrapExpr Int) |> Some
    | ArrayType item -> defaultValue item.Resolution |> Option.map (constructArray 0)
    | _ -> None
    |> Option.map (wrapExpr typeKind)


/// Returns true if the expression contains missing expressions.
/// Returns false otherwise.
let rec private containsMissing (ex: TypedExpression) =
    match ex.Expression with
    | MissingExpr -> true
    | ValueTuple items -> items |> Seq.exists containsMissing
    | _ -> false

/// Fills a partial argument by replacing MissingExprs with the corresponding values of a tuple
let rec internal fillPartialArg (partialArg: TypedExpression, arg: TypedExpression) : TypedExpression =
    match partialArg with
    | Missing -> arg
    | Tuple items ->
        let argsList =
            match List.filter containsMissing items, arg with
            | [ _ ], _ -> [ arg ]
            | _, Tuple args -> args
            | _ -> failwithf "args must be a tuple"

        items
        |> List.mapFold
            (fun args t1 ->
                if containsMissing t1 then
                    match args with
                    | [] -> failwithf "ran out of args"
                    | head :: tail -> fillPartialArg (t1, head), tail
                else
                    t1, args)
            argsList
        |> fst
        |> ImmutableArray.CreateRange
        |> ValueTuple
        |> wrapExpr partialArg.ResolvedType.Resolution
    | _ -> failwithf "unknown partialArgs"


/// Computes exponentiation for 64-bit integers
let internal longPow (a: int64) (b: int64) : int64 =
    if b < 0L then failwithf "Negative power %d not supported for integer exponentiation." b

    let mutable x = a
    let mutable power = b
    let mutable returnValue = 1L

    while power <> 0L do
        if (power &&& 1L) = 1L then returnValue <- returnValue * x
        x <- x * x
        power <- power >>> 1

    returnValue


/// Returns the intial part of the list that satisfies the given condition, just as List.takeWhile().
/// Also returns the first item that doesn't satisfy the given condition, or if all items satisfy the condition, returns None.
let rec internal takeWhilePlus1 (f: 'A -> bool) (l: list<'A>) =
    match l with
    | first :: rest ->
        if f first then
            let a, b = takeWhilePlus1 f rest
            first :: a, b
        else
            [], Some first
    | [] -> [], None


/// Returns a sequence of all statements contained directly or indirectly in this scope
let internal findAllSubStatements (scope: QsScope) =
    let statementKind (s: QsStatement) = s.Statement
    scope.Statements |> Seq.collect (fun stm -> stm.ExtractAll(statementKind >> Seq.singleton))

/// Returns the number of return statements in this scope
let internal countReturnStatements (scope: QsScope) : int =
    scope
    |> findAllSubStatements
    |> Seq.sumBy
        (function
        | QsReturnStatement _ -> 1
        | _ -> 0)

/// Returns the number of statements in this scope
let internal scopeLength (scope: QsScope) : int =
    scope |> findAllSubStatements |> Seq.length


/// Returns whether all variables in a symbol tuple are discarded
let rec internal isAllDiscarded =
    function
    | DiscardedItem -> true
    | VariableNameTuple items -> Seq.forall isAllDiscarded items
    | _ -> false


/// <summary>
/// Casts an <see cref="int64"/> to an <see cref="int"/>.
/// </summary>
/// <exception cref="ArgumentException"><paramref name="i"/> is outside the allowed range.</exception>
let internal safeCastInt64 (i: int64) : int =
<<<<<<< HEAD
    if i > int64 (1 <<< 30) || i < -int64 (1 <<< 30) then
=======
    if i > int64 (1 <<< 30) || i < - int64(1 <<< 30) then
>>>>>>> 6f7aeff5
        ArgumentException "Integer is too large for 32 bits" |> raise
    else
        int i

/// <summary>
/// Casts a <see cref="BigInteger"/> to an <see cref="int"/>.
/// </summary>
/// <exception cref="ArgumentException"><paramref name="i"/> is outside the allowed range.</exception>
let internal safeCastBigInt (i: BigInteger) : int =
    if BigInteger.Abs(i) > BigInteger(1 <<< 30) then
        ArgumentException "Integer is too large for 32 bits" |> raise
    else
        int i


/// Creates a new scope statement wrapping the given block
let internal newScopeStatement (block: QsScope) : QsStatementKind =
    let posBlock = QsPositionedBlock.New QsComments.Empty Null block

    QsConditionalStatement.New(Seq.singleton (wrapExpr Bool (BoolLiteral true), posBlock), Null)
    |> QsConditionalStatement

/// Matches a QsStatementKind as a scope statement
let internal (|ScopeStatement|_|) (stmt: QsStatementKind) =
    maybe {
        let! condStmt =
            match stmt with
            | QsConditionalStatement x -> Some x
            | _ -> None

        do! check (condStmt.ConditionalBlocks.Length >= 1)
        let cond, block = condStmt.ConditionalBlocks.[0]
        do! check (cond.Expression = BoolLiteral true)
        return block
    }<|MERGE_RESOLUTION|>--- conflicted
+++ resolved
@@ -52,13 +52,9 @@
         | NewArray _ -> true
         | Identifier _ when ex.ResolvedType.Resolution = Qubit -> true
         | CallLikeExpression ({ Expression = Identifier (GlobalCallable name, _) }, _) when
-<<<<<<< HEAD
-            callables.[name].Kind = TypeConstructor -> true
-=======
             callables.[name].Kind = TypeConstructor
             ->
             true
->>>>>>> 6f7aeff5
         | _ when TypedExpression.IsPartialApplication ex.Expression -> true
         | Identifier _
         | ArrayItem _
@@ -357,11 +353,7 @@
 /// </summary>
 /// <exception cref="ArgumentException"><paramref name="i"/> is outside the allowed range.</exception>
 let internal safeCastInt64 (i: int64) : int =
-<<<<<<< HEAD
-    if i > int64 (1 <<< 30) || i < -int64 (1 <<< 30) then
-=======
     if i > int64 (1 <<< 30) || i < - int64(1 <<< 30) then
->>>>>>> 6f7aeff5
         ArgumentException "Integer is too large for 32 bits" |> raise
     else
         int i
