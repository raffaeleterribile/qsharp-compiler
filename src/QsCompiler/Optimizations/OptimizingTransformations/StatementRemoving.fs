// Copyright (c) Microsoft Corporation. All rights reserved.
// Licensed under the MIT License.

namespace Microsoft.Quantum.QsCompiler.Experimental

open System.Collections.Immutable
open Microsoft.Quantum.QsCompiler.DataTypes
open Microsoft.Quantum.QsCompiler.Experimental.OptimizationTools
open Microsoft.Quantum.QsCompiler.Experimental.Utils
open Microsoft.Quantum.QsCompiler.SyntaxExtensions
open Microsoft.Quantum.QsCompiler.SyntaxTokens
open Microsoft.Quantum.QsCompiler.SyntaxTree
open Microsoft.Quantum.QsCompiler.Transformations


/// The SyntaxTreeTransformation used to remove useless statements
type StatementRemoval private (_private_: string) =
    inherit TransformationBase()

    new(removeFunctions: bool) as this =
        new StatementRemoval("_private_")
        then
            this.Statements <- new VariableRemovalStatements(this, removeFunctions)
            this.Expressions <- new Core.ExpressionTransformation(this, Core.TransformationOptions.Disabled)
            this.Types <- new Core.TypeTransformation(this, Core.TransformationOptions.Disabled)

/// private helper class for StatementRemoval
and private VariableRemovalStatements(parent: StatementRemoval, removeFunctions) =
    inherit StatementCollectorTransformation(parent)

    /// Given a statement, returns a sequence of statements to replace this statement with.
    /// Removes useless statements, such as variable declarations with discarded values.
    /// Replaces ScopeStatements and empty qubit allocations with the statements they contain.
    /// Splits tuple declaration and updates into single declarations or updates for each variable.
    /// Splits QsQubitScopes by replacing register allocations with single qubit allocations.
    override __.CollectStatements stmt =

        let c = SideEffectChecker()
        c.StatementKinds.OnStatementKind stmt |> ignore

        let c2 = MutationChecker()
        c2.StatementKinds.OnStatementKind stmt |> ignore

        match stmt with
        | QsVariableDeclaration { Lhs = lhs }
        | QsValueUpdate { Lhs = LocalVarTuple lhs } when isAllDiscarded lhs && not c.HasQuantum -> Seq.empty
        | QsVariableDeclaration s ->
            jointFlatten (s.Lhs, s.Rhs) |> Seq.map (QsBinding.New s.Kind >> QsVariableDeclaration)
        | QsValueUpdate s -> jointFlatten (s.Lhs, s.Rhs) |> Seq.map (QsValueUpdate.New >> QsValueUpdate)
        | QsQubitScope s when isAllDiscarded s.Binding.Lhs -> s.Body.Statements |> Seq.map (fun x -> x.Statement)
        | QsQubitScope s ->
            let mutable newStatements = []

            let myList =
                jointFlatten (s.Binding.Lhs, s.Binding.Rhs)
                |> Seq.collect
                    (fun (l, r) ->
                        match l, r.Resolution with
                        | VariableName name, QubitRegisterAllocation { Expression = IntLiteral num } ->
                            let elemI = fun i -> Identifier(LocalVariable(sprintf "__qsItem%d__%s__" i name), Null)

                            let expr =
                                Seq.init (safeCastInt64 num) (elemI >> wrapExpr Qubit)
                                |> ImmutableArray.CreateRange
                                |> ValueArray
                                |> wrapExpr (ArrayType(ResolvedType.New Qubit))

                            let newStmt = QsVariableDeclaration(QsBinding.New QsBindingKind.ImmutableBinding (l, expr))
                            newStatements <- wrapStmt newStmt :: newStatements

                            Seq.init
                                (safeCastInt64 num)
                                (fun i ->
                                    VariableName(sprintf "__qsItem%d__%s__" i name),
                                    ResolvedInitializer.New SingleQubitAllocation)
                        | DiscardedItem, _ -> Seq.empty
                        | _ -> Seq.singleton (l, r))
                |> List.ofSeq

            match myList with
            | [] -> newScopeStatement s.Body |> Seq.singleton
            | [ lhs, rhs ] ->
                let newBody = QsScope.New(s.Body.Statements.InsertRange(0, newStatements), s.Body.KnownSymbols)
                QsQubitScope.New s.Kind ((lhs, rhs), newBody) |> QsQubitScope |> Seq.singleton
            | _ ->
                let lhs = List.map fst myList |> ImmutableArray.CreateRange |> VariableNameTuple

                let rhs =
                    List.map snd myList |> ImmutableArray.CreateRange |> QubitTupleAllocation |> ResolvedInitializer.New

                let newBody = QsScope.New(s.Body.Statements.InsertRange(0, newStatements), s.Body.KnownSymbols)
                QsQubitScope.New s.Kind ((lhs, rhs), newBody) |> QsQubitScope |> Seq.singleton
        | ScopeStatement s -> s.Body.Statements |> Seq.map (fun x -> x.Statement)
        | _ when
            not c.HasQuantum
            && c2.ExternalMutations.IsEmpty
            && not c.HasInterrupts
<<<<<<< HEAD
            && (not c.HasOutput || removeFunctions) -> Seq.empty
=======
            && (not c.HasOutput || removeFunctions)
            ->
            Seq.empty
>>>>>>> 6f7aeff5
        | a -> Seq.singleton a<|MERGE_RESOLUTION|>--- conflicted
+++ resolved
@@ -95,11 +95,7 @@
             not c.HasQuantum
             && c2.ExternalMutations.IsEmpty
             && not c.HasInterrupts
-<<<<<<< HEAD
-            && (not c.HasOutput || removeFunctions) -> Seq.empty
-=======
             && (not c.HasOutput || removeFunctions)
             ->
             Seq.empty
->>>>>>> 6f7aeff5
         | a -> Seq.singleton a