<Project Sdk="Microsoft.NET.Sdk">
  <Import Project="..\..\Common\AssemblyCommon.props" />

  <PropertyGroup>
    <TargetFramework>netstandard2.1</TargetFramework>
    <AllowUnsafeBlocks>true</AllowUnsafeBlocks>
    <AssemblyName>Microsoft.Quantum.LlvmBindings</AssemblyName>
    <NoWarn>$(NoWarn);CS1574</NoWarn> <!-- Wrong types in comments cref, should be removed in the follow-up -->
  </PropertyGroup>

  <ItemGroup>
    <PackageReference Include="LLVMSharp" Version="11.0.0-beta" />
<<<<<<< HEAD
    <PackageReference Include="libLLVM.runtime.win-x64" Version="11.0.0" PrivateAssets="All" />
    <PackageReference Include="libLLVM.runtime.osx-x64" Version="11.0.0" PrivateAssets="All" />
    <PackageReference Include="libLLVM.runtime.ubuntu.20.04-x64" Version="11.0.0" PrivateAssets="All" />
    <PackageReference Include="libLLVM.runtime.ubuntu.18.04-x64" Version="11.0.0" PrivateAssets="All" />
=======
>>>>>>> 330f48de
  </ItemGroup>

</Project><|MERGE_RESOLUTION|>--- conflicted
+++ resolved
@@ -10,13 +10,6 @@
 
   <ItemGroup>
     <PackageReference Include="LLVMSharp" Version="11.0.0-beta" />
-<<<<<<< HEAD
-    <PackageReference Include="libLLVM.runtime.win-x64" Version="11.0.0" PrivateAssets="All" />
-    <PackageReference Include="libLLVM.runtime.osx-x64" Version="11.0.0" PrivateAssets="All" />
-    <PackageReference Include="libLLVM.runtime.ubuntu.20.04-x64" Version="11.0.0" PrivateAssets="All" />
-    <PackageReference Include="libLLVM.runtime.ubuntu.18.04-x64" Version="11.0.0" PrivateAssets="All" />
-=======
->>>>>>> 330f48de
   </ItemGroup>
 
 </Project>