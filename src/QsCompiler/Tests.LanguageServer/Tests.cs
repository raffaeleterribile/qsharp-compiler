--- conflicted
+++ resolved
@@ -8,6 +8,7 @@
 using System.Linq;
 using System.Threading.Tasks;
 using System.Xml.Linq;
+using Microsoft.Quantum.QsCompiler.CompilationBuilder;
 using Microsoft.VisualStudio.LanguageServer.Protocol;
 using Microsoft.VisualStudio.TestTools.UnitTesting;
 using Newtonsoft.Json.Linq;
@@ -344,25 +345,8 @@
                 var projectFile = ProjectLoaderTests.ProjectUri(projectName);
                 var projDir = Path.GetDirectoryName(projectFile.LocalPath) ?? "";
                 var telemetryEvents = new List<(string, int)>();
-<<<<<<< HEAD
-                var projectManager = new ProjectManager(
-                    ex => Assert.IsNull(ex),
-                    CheckForLoadingCompleted,
-                    sendTelemetry: (eventName, _, measures) => telemetryEvents.Add((eventName, measures.TryGetValue("totalEdits", out var nrEdits) ? nrEdits : 0)));
-                await projectManager.LoadProjectsAsync(
-                    new[] { projectFile },
-                    CompilationContext.Editor.QsProjectLoader,
-                    enableLazyLoading: false);
-
-                // Note that the formatting command will return null until the project has finished loading,
-                // and similarly when a project is reloaded because it has been modified.
-                // All in all, that seem like reasonable behavior.
-                eventSignal.WaitOne();
-                eventSignal.Reset();
-=======
                 var projectManager = await projectFile.LoadProjectAsync(
                     (eventName, _, measures) => telemetryEvents.Add((eventName, measures.TryGetValue("totalEdits", out var nrEdits) ? nrEdits : 0)));
->>>>>>> 6983dfa6
 
                 var fileToFormat = new Uri(Path.Combine(projDir, "format", "Unformatted.qs"));
                 var expectedContent = File.ReadAllText(Path.Combine(projDir, "format", "Formatted.qs"));
