--- conflicted
+++ resolved
@@ -69,11 +69,7 @@
 
                 // The Name and Priority need to be fixed throughout the loading, 
                 // so whatever their value is when loaded that's what these values well be as far at the compiler is concerned.
-<<<<<<< HEAD
-                this.Name = _SelfAsStep?.Name ?? this.GetViaReflection<string>(nameof(IRewriteStep.Name)); 
-=======
                 this.Name = _SelfAsStep?.Name ?? this.GetViaReflection<string>(nameof(IRewriteStep.Name));
->>>>>>> b53f9d97
                 this.Priority = _SelfAsStep?.Priority ?? this.GetViaReflection<int>(nameof(IRewriteStep.Priority));
             }
 
