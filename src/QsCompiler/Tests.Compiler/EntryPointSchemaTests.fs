﻿// Copyright (c) Microsoft Corporation.
// Licensed under the MIT License.

namespace Microsoft.Quantum.QsCompiler.Testing

open System.Collections.Generic
open System.IO
open System.Text
open Bond
open Xunit
open Xunit.Abstractions
open Microsoft.Quantum.QsCompiler.BondSchemas.EntryPoint

type EntryPointSchemaTests(output: ITestOutputHelper) =

    let testCasesDirectory = Path.Combine("TestCases", "QirEntryPointTests")

    let createRangeValueFromTuple (tuple: (int64 * int64 * int64)) =
        let rstart, rstep, rend = tuple
        RangeValue(Start = rstart, Step = rstep, End = rend)

    let createRangeArgumentValue (rstart: int64, rstep: int64, rend: int64) =
        let argumentValue = new ArgumentValue(Range = ((rstart, rstep, rend) |> createRangeValueFromTuple))
        argumentValue

    let createArrayArgumentValue (arrayValue: ArrayValue) =
        let argumentValue = new ArgumentValue(Array = arrayValue)
        argumentValue

    let createBoolArrayArgumentValue (lst: bool list) =
        let arrayValue = new ArrayValue(Bool = new List<bool>())
        List.iter (fun v -> arrayValue.Bool.Add v) lst
        arrayValue |> createArrayArgumentValue

    let createIntegerArrayArgumentValue (lst: int64 list) =
        let arrayValue = new ArrayValue(Integer = new List<int64>())
        List.iter (fun v -> arrayValue.Integer.Add v) lst
        arrayValue |> createArrayArgumentValue

    let createDoubleArrayArgumentValue (lst: double list) =
        let arrayValue = new ArrayValue(Double = new List<double>())
        List.iter (fun v -> arrayValue.Double.Add v) lst
        arrayValue |> createArrayArgumentValue

    let createPauliArrayArgumentValue (lst: PauliValue list) =
        let arrayValue = new ArrayValue(Pauli = new List<PauliValue>())
        List.iter (fun v -> arrayValue.Pauli.Add v) lst
        arrayValue |> createArrayArgumentValue

    let createRangeArrayArgumentValue (lst: (int64 * int64 * int64) list) =
        let arrayValue = new ArrayValue(Range = new List<RangeValue>())
        List.iter (fun v -> arrayValue.Range.Add(v |> createRangeValueFromTuple)) lst
        arrayValue |> createArrayArgumentValue

    let createResultArrayArgumentValue (lst: ResultValue list) =
        let arrayValue = new ArrayValue(Result = new List<ResultValue>())
        List.iter (fun v -> arrayValue.Result.Add v) lst
        arrayValue |> createArrayArgumentValue

    let createArgument (name: string, argType: DataType, position: int, valuesList: ArgumentValue list) =
        let argument = new Argument(Name = name, Type = argType, Position = position)
        List.iter (fun v -> argument.Values.Add v) valuesList
        argument

    let createArrayArgument
        (
            name: string,
            argType: DataType,
            position: int32,
            arrayType: System.Nullable<DataType>,
            valuesList: ArgumentValue list
        ) =
        let argument = new Argument(Name = name, Type = argType, Position = position, ArrayType = arrayType)
        List.iter (fun v -> argument.Values.Add v) valuesList
        argument

    let createEntryPointOperation (name: string, argsList) =
        let entryPointOperation = new EntryPointOperation(Name = name)
        List.iter (fun a -> entryPointOperation.Arguments.Add a) argsList
        entryPointOperation

    let sampleEntryPointOperations =
        Map
            .empty
<<<<<<< HEAD
            .Add("UseNoArgs", new EntryPointOperation(Name = "UseNoArgs"))
            .Add("UseBoolArg",
                 createEntryPointOperation ("UseBoolArg", [ createArgument ("BoolArg", DataType.BoolType, 0, []) ]))
            .Add("UseBoolArgWithValues",
                 createEntryPointOperation
                     ("UseBoolArgWithValues",
                      [
                          createArgument
                              ("BoolArg",
                               DataType.BoolType,
                               0,
                               [
                                   new ArgumentValue(Bool = System.Nullable(true))
                                   new ArgumentValue(Bool = System.Nullable(false))
                               ])
                      ]))
            .Add("UseIntegerArg",
                 createEntryPointOperation
                     ("UseIntegerArg", [ createArgument ("IntegerArg", DataType.IntegerType, 0, []) ]))
            .Add("UseIntegerArgWithValues",
                 createEntryPointOperation
                     ("UseIntegerArgWithValues",
                      [
                          createArgument
                              ("IntegerArg",
                               DataType.IntegerType,
                               0,
                               [
                                   new ArgumentValue(Integer = System.Nullable(int64 (11)))
                                   new ArgumentValue(Integer = System.Nullable(int64 (999)))
                               ])
                      ]))
            .Add("UseDoubleArg",
                 createEntryPointOperation
                     ("UseDoubleArg", [ createArgument ("DoubleArg", DataType.DoubleType, 0, []) ]))
            .Add("UseDoubleArgWithValues",
                 createEntryPointOperation
                     ("UseDoubleArgWithValues",
                      [
                          createArgument
                              ("DoubleArg",
                               DataType.DoubleType,
                               0,
                               [
                                   new ArgumentValue(Double = System.Nullable(0.1))
                                   new ArgumentValue(Double = System.Nullable(0.2))
                               ])
                      ]))
            .Add("UsePauliArg",
                 createEntryPointOperation ("UsePauliArg", [ createArgument ("PauliArg", DataType.PauliType, 0, []) ]))
            .Add("UsePauliArgWithValues",
                 createEntryPointOperation
                     ("UsePauliArgWithValues",
                      [
                          createArgument
                              ("PauliArg",
                               DataType.PauliType,
                               0,
                               [
                                   new ArgumentValue(Pauli = System.Nullable(PauliValue.PauliX))
                                   new ArgumentValue(Pauli = System.Nullable(PauliValue.PauliY))
                                   new ArgumentValue(Pauli = System.Nullable(PauliValue.PauliZ))
                               ])
                      ]))
            .Add("UseRangeArg",
                 createEntryPointOperation ("UseRangeArg", [ createArgument ("RangeArg", DataType.RangeType, 0, []) ]))
            .Add("UseRangeArgWithValues",
                 createEntryPointOperation
                     ("UseRangeArgWithValues",
                      [
                          createArgument
                              ("RangeArg",
                               DataType.RangeType,
                               0,
                               [
                                   createRangeArgumentValue (int64 (1), int64 (1), int64 (10))
                                   createRangeArgumentValue (int64 (10), int64 (5), int64 (100))
                               ])
                      ]))
            .Add("UseResultArg",
                 createEntryPointOperation
                     ("UseResultArg", [ createArgument ("ResultArg", DataType.ResultType, 0, []) ]))
            .Add("UseResultArgWithValues",
                 createEntryPointOperation
                     ("UseResultArgWithValues",
                      [
                          createArgument
                              ("ResultArg",
                               DataType.ResultType,
                               0,
                               [
                                   new ArgumentValue(Result = System.Nullable(ResultValue.Zero))
                                   new ArgumentValue(Result = System.Nullable(ResultValue.One))
                               ])
                      ]))
            .Add("UseStringArg",
                 createEntryPointOperation
                     ("UseStringArg", [ createArgument ("StringArg", DataType.StringType, 0, []) ]))
            .Add("UseStringArgWithValues",
                 createEntryPointOperation
                     ("UseStringArgWithValues",
                      [
                          createArgument
                              ("StringArg",
                               DataType.StringType,
                               0,
                               [ new ArgumentValue(String = "StringA"); new ArgumentValue(String = "StringB") ])
                      ]))
            .Add("UseBoolArrayArg",
                 createEntryPointOperation
                     ("UseBoolArrayArg",
                      [
                          createArrayArgument
                              ("BoolArrayArg", DataType.ArrayType, 0, System.Nullable(DataType.BoolType), [])
                      ]))
            .Add("UseBoolArrayArgWithValues",
                 createEntryPointOperation
                     ("UseBoolArrayArgWithValues",
                      [
                          createArrayArgument
                              ("BoolArrayArg",
                               DataType.ArrayType,
                               0,
                               System.Nullable(DataType.BoolType),
                               [
                                   createBoolArrayArgumentValue ([ true; false; true ])
                                   createBoolArrayArgumentValue ([ false; true; false ])
                               ])
                      ]))
            .Add("UseIntegerArrayArg",
                 createEntryPointOperation
                     ("UseIntegerArrayArg",
                      [
                          createArrayArgument
                              ("IntegerArrayArg", DataType.ArrayType, 0, System.Nullable(DataType.IntegerType), [])
                      ]))
            .Add("UseIntegerArrayArgWithValues",
                 createEntryPointOperation
                     ("UseIntegerArrayArgWithValues",
                      [
                          createArrayArgument
                              ("IntegerArrayArg",
                               DataType.ArrayType,
                               0,
                               System.Nullable(DataType.IntegerType),
                               [
                                   createIntegerArrayArgumentValue ([ int64 (999); int64 (-1); int64 (11) ])
                                   createIntegerArrayArgumentValue
                                       ([ int64 (2048); int64 (-1024); int64 (4096); int64 (-8192) ])
                               ])
                      ]))
            .Add("UseDoubleArrayArg",
                 createEntryPointOperation
                     ("UseDoubleArrayArg",
                      [
                          createArrayArgument
                              ("DoubleArrayArg", DataType.ArrayType, 0, System.Nullable(DataType.DoubleType), [])
                      ]))
            .Add("UseDoubleArrayArgWithValues",
                 createEntryPointOperation
                     ("UseDoubleArrayArgWithValues",
                      [
                          createArrayArgument
                              ("DoubleArrayArg",
                               DataType.ArrayType,
                               0,
                               System.Nullable(DataType.DoubleType),
                               [
                                   createDoubleArrayArgumentValue ([ 3.14159; 0.55; 1024.333; -8192.667 ])
                                   createDoubleArrayArgumentValue ([ 999.999; -101010.10; 0.0001 ])
                               ])
                      ]))
            .Add("UsePauliArrayArg",
                 createEntryPointOperation
                     ("UsePauliArrayArg",
                      [
                          createArrayArgument
                              ("PauliArrayArg", DataType.ArrayType, 0, System.Nullable(DataType.PauliType), [])
                      ]))
            .Add("UsePauliArrayArgWithValues",
                 createEntryPointOperation
                     ("UsePauliArrayArgWithValues",
                      [
                          createArrayArgument
                              ("PauliArrayArg",
                               DataType.ArrayType,
                               0,
                               System.Nullable(DataType.PauliType),
                               [
                                   createPauliArrayArgumentValue
                                       ([ PauliValue.PauliX; PauliValue.PauliY; PauliValue.PauliZ ])
                                   createPauliArrayArgumentValue ([ PauliValue.PauliI; PauliValue.PauliZ ])
                               ])
                      ]))
            .Add("UseRangeArrayArg",
                 createEntryPointOperation
                     ("UseRangeArrayArg",
                      [
                          createArrayArgument
                              ("RangeArrayArg", DataType.ArrayType, 0, System.Nullable(DataType.RangeType), [])
                      ]))
            .Add("UseRangeArrayArgWithValues",
                 createEntryPointOperation
                     ("UseRangeArrayArgWithValues",
                      [
                          createArrayArgument
                              ("RangeArrayArg",
                               DataType.ArrayType,
                               0,
                               System.Nullable(DataType.RangeType),
                               [
                                   createRangeArrayArgumentValue
                                       ([ (int64 (1), int64 (1), int64 (10)); (int64 (10), int64 (5), int64 (100)) ])
                                   createRangeArrayArgumentValue ([ (int64 (1), int64 (2), int64 (10)) ])
                               ])
                      ]))
            .Add("UseResultArrayArg",
                 createEntryPointOperation
                     ("UseResultArrayArg",
                      [
                          createArrayArgument
                              ("ResultArrayArg", DataType.ArrayType, 0, System.Nullable(DataType.ResultType), [])
                      ]))
            .Add("UseResultArrayArgWithValues",
                 createEntryPointOperation
                     ("UseResultArrayArgWithValues",
                      [
                          createArrayArgument
                              ("ResultArrayArg",
                               DataType.ArrayType,
                               0,
                               System.Nullable(DataType.ResultType),
                               [
                                   createResultArrayArgumentValue ([ ResultValue.Zero; ResultValue.One ])
                                   createResultArrayArgumentValue ([ ResultValue.One; ResultValue.Zero ])
                               ])
                      ]))
            .Add("UseMiscArgs",
                 createEntryPointOperation
                     ("UseMiscArgs",
                      [
                          createArgument ("IntegerArg", DataType.BoolType, 0, [])
                          createArgument ("PauliArg", DataType.PauliType, 1, [])
                          createArrayArgument
                              ("ResultArrayArg", DataType.ArrayType, 2, System.Nullable(DataType.ResultType), [])
                      ]))
=======
            .Add("UseNoArgs", (new EntryPointOperation(Name = "UseNoArgs"), "{\"Name\":\"UseNoArgs\"}"))
            .Add(
                "UseBoolArg",
                (createEntryPointOperation ("UseBoolArg", [ createArgument ("BoolArg", DataType.BoolType, 0, []) ]),
                 "{\"Name\":\"UseBoolArg\",\"Arguments\":[{\"Name\":\"BoolArg\"}]}")
            )
            .Add(
                "UseBoolArgWithValues",
                (createEntryPointOperation (
                    "UseBoolArgWithValues",
                    [
                        createArgument (
                            "BoolArg",
                            DataType.BoolType,
                            0,
                            [
                                new ArgumentValue(Bool = System.Nullable(true))
                                new ArgumentValue(Bool = System.Nullable(false))
                            ]
                        )
                    ]
                 ),
                 "{\"Name\":\"UseBoolArgWithValues\",\"Arguments\":[{\"Name\":\"BoolArg\",\"Values\":[{\"Bool\":[true]},{\"Bool\":[false]}]}]}")
            )
            .Add(
                "UseIntegerArg",
                (createEntryPointOperation (
                    "UseIntegerArg",
                    [ createArgument ("IntegerArg", DataType.IntegerType, 0, []) ]
                 ),
                 "{\"Name\":\"UseIntegerArg\",\"Arguments\":[{\"Type\":1,\"Name\":\"IntegerArg\"}]}")
            )
            .Add(
                "UseIntegerArgWithValues",
                (createEntryPointOperation (
                    "UseIntegerArgWithValues",
                    [
                        createArgument (
                            "IntegerArg",
                            DataType.IntegerType,
                            0,
                            [
                                new ArgumentValue(Integer = System.Nullable(int64 (11)))
                                new ArgumentValue(Integer = System.Nullable(int64 (999)))
                            ]
                        )
                    ]
                 ),
                 "{\"Name\":\"UseIntegerArgWithValues\",\"Arguments\":[{\"Type\":1,\"Name\":\"IntegerArg\",\"Values\":[{\"Integer\":[11]},{\"Integer\":[999]}]}]}")
            )
            .Add(
                "UseDoubleArg",
                (createEntryPointOperation (
                    "UseDoubleArg",
                    [ createArgument ("DoubleArg", DataType.DoubleType, 0, []) ]
                 ),
                 "{\"Name\":\"UseDoubleArg\",\"Arguments\":[{\"Type\":2,\"Name\":\"DoubleArg\"}]}")
            )
            .Add(
                "UseDoubleArgWithValues",
                (createEntryPointOperation (
                    "UseDoubleArgWithValues",
                    [
                        createArgument (
                            "DoubleArg",
                            DataType.DoubleType,
                            0,
                            [
                                new ArgumentValue(Double = System.Nullable(0.1))
                                new ArgumentValue(Double = System.Nullable(0.2))
                            ]
                        )
                    ]
                 ),
                 "{\"Name\":\"UseDoubleArgWithValues\",\"Arguments\":[{\"Type\":2,\"Name\":\"DoubleArg\",\"Values\":[{\"Double\":[0.1]},{\"Double\":[0.2]}]}]}")
            )
            .Add(
                "UsePauliArg",
                (createEntryPointOperation ("UsePauliArg", [ createArgument ("PauliArg", DataType.PauliType, 0, []) ]),
                 "{\"Name\":\"UsePauliArg\",\"Arguments\":[{\"Type\":3,\"Name\":\"PauliArg\"}]}")
            )
            .Add(
                "UsePauliArgWithValues",
                (createEntryPointOperation (
                    "UsePauliArgWithValues",
                    [
                        createArgument (
                            "PauliArg",
                            DataType.PauliType,
                            0,
                            [
                                new ArgumentValue(Pauli = System.Nullable(PauliValue.PauliX))
                                new ArgumentValue(Pauli = System.Nullable(PauliValue.PauliY))
                                new ArgumentValue(Pauli = System.Nullable(PauliValue.PauliZ))
                            ]
                        )
                    ]
                 ),
                 "{\"Name\":\"UsePauliArgWithValues\",\"Arguments\":[{\"Type\":3,\"Name\":\"PauliArg\",\"Values\":[{\"Pauli\":[1]},{\"Pauli\":[2]},{\"Pauli\":[3]}]}]}")
            )
            .Add(
                "UseRangeArg",
                (createEntryPointOperation ("UseRangeArg", [ createArgument ("RangeArg", DataType.RangeType, 0, []) ]),
                 "{\"Name\":\"UseRangeArg\",\"Arguments\":[{\"Type\":4,\"Name\":\"RangeArg\"}]}")
            )
            .Add(
                "UseRangeArgWithValues",
                (createEntryPointOperation (
                    "UseRangeArgWithValues",
                    [
                        createArgument (
                            "RangeArg",
                            DataType.RangeType,
                            0,
                            [
                                createRangeArgumentValue (int64 (1), int64 (1), int64 (10))
                                createRangeArgumentValue (int64 (10), int64 (5), int64 (100))
                            ]
                        )
                    ]
                 ),
                 "{\"Name\":\"UseRangeArgWithValues\",\"Arguments\":[{\"Type\":4,\"Name\":\"RangeArg\",\"Values\":[{\"Range\":[{\"Start\":1,\"Step\":1,\"End\":10}]},{\"Range\":[{\"Start\":10,\"Step\":5,\"End\":100}]}]}]}")
            )
            .Add(
                "UseResultArg",
                (createEntryPointOperation (
                    "UseResultArg",
                    [ createArgument ("ResultArg", DataType.ResultType, 0, []) ]
                 ),
                 "{\"Name\":\"UseResultArg\",\"Arguments\":[{\"Type\":5,\"Name\":\"ResultArg\"}]}")
            )
            .Add(
                "UseResultArgWithValues",
                (createEntryPointOperation (
                    "UseResultArgWithValues",
                    [
                        createArgument (
                            "ResultArg",
                            DataType.ResultType,
                            0,
                            [
                                new ArgumentValue(Result = System.Nullable(ResultValue.Zero))
                                new ArgumentValue(Result = System.Nullable(ResultValue.One))
                            ]
                        )
                    ]
                 ),
                 "{\"Name\":\"UseResultArgWithValues\",\"Arguments\":[{\"Type\":5,\"Name\":\"ResultArg\",\"Values\":[{\"Result\":[0]},{\"Result\":[1]}]}]}")
            )
            .Add(
                "UseStringArg",
                (createEntryPointOperation (
                    "UseStringArg",
                    [ createArgument ("StringArg", DataType.StringType, 0, []) ]
                 ),
                 "{\"Name\":\"UseStringArg\",\"Arguments\":[{\"Type\":6,\"Name\":\"StringArg\"}]}")
            )
            .Add(
                "UseStringArgWithValues",
                (createEntryPointOperation (
                    "UseStringArgWithValues",
                    [
                        createArgument (
                            "StringArg",
                            DataType.StringType,
                            0,
                            [ new ArgumentValue(String = "StringA"); new ArgumentValue(String = "StringB") ]
                        )
                    ]
                 ),
                 "{\"Name\":\"UseStringArgWithValues\",\"Arguments\":[{\"Type\":6,\"Name\":\"StringArg\",\"Values\":[{\"String\":[\"StringA\"]},{\"String\":[\"StringB\"]}]}]}")
            )
            .Add(
                "UseBoolArrayArg",
                (createEntryPointOperation (
                    "UseBoolArrayArg",
                    [
                        createArrayArgument (
                            "BoolArrayArg",
                            DataType.ArrayType,
                            0,
                            System.Nullable(DataType.BoolType),
                            []
                        )
                    ]
                 ),
                 "{\"Name\":\"UseBoolArrayArg\",\"Arguments\":[{\"Type\":7,\"Name\":\"BoolArrayArg\",\"ArrayType\":[0]}]}")
            )
            .Add(
                "UseBoolArrayArgWithValues",
                (createEntryPointOperation (
                    "UseBoolArrayArgWithValues",
                    [
                        createArrayArgument (
                            "BoolArrayArg",
                            DataType.ArrayType,
                            0,
                            System.Nullable(DataType.BoolType),
                            [
                                createBoolArrayArgumentValue ([ true; false; true ])
                                createBoolArrayArgumentValue ([ false; true; false ])
                            ]
                        )
                    ]
                 ),
                 "{\"Name\":\"UseBoolArrayArgWithValues\",\"Arguments\":[{\"Type\":7,\"Name\":\"BoolArrayArg\",\"ArrayType\":[0],\"Values\":[{\"Array\":[{\"Bool\":[[true,false,true]]}]},{\"Array\":[{\"Bool\":[[false,true,false]]}]}]}]}")
            )
            .Add(
                "UseIntegerArrayArg",
                (createEntryPointOperation (
                    "UseIntegerArrayArg",
                    [
                        createArrayArgument (
                            "IntegerArrayArg",
                            DataType.ArrayType,
                            0,
                            System.Nullable(DataType.IntegerType),
                            []
                        )
                    ]
                 ),
                 "{\"Name\":\"UseIntegerArrayArg\",\"Arguments\":[{\"Type\":7,\"Name\":\"IntegerArrayArg\",\"ArrayType\":[1]}]}")
            )
            .Add(
                "UseIntegerArrayArgWithValues",
                (createEntryPointOperation (
                    "UseIntegerArrayArgWithValues",
                    [
                        createArrayArgument (
                            "IntegerArrayArg",
                            DataType.ArrayType,
                            0,
                            System.Nullable(DataType.IntegerType),
                            [
                                createIntegerArrayArgumentValue ([ int64 (999); int64 (-1); int64 (11) ])
                                createIntegerArrayArgumentValue (
                                    [ int64 (2048); int64 (-1024); int64 (4096); int64 (-8192) ]
                                )
                            ]
                        )
                    ]
                 ),
                 "{\"Name\":\"UseIntegerArrayArgWithValues\",\"Arguments\":[{\"Type\":7,\"Name\":\"IntegerArrayArg\",\"ArrayType\":[1],\"Values\":[{\"Array\":[{\"Integer\":[[999,-1,11]]}]},{\"Array\":[{\"Integer\":[[2048,-1024,4096,-8192]]}]}]}]}")
            )
            .Add(
                "UseDoubleArrayArg",
                (createEntryPointOperation (
                    "UseDoubleArrayArg",
                    [
                        createArrayArgument (
                            "DoubleArrayArg",
                            DataType.ArrayType,
                            0,
                            System.Nullable(DataType.DoubleType),
                            []
                        )
                    ]
                 ),
                 "{\"Name\":\"UseDoubleArrayArg\",\"Arguments\":[{\"Type\":7,\"Name\":\"DoubleArrayArg\",\"ArrayType\":[2]}]}")
            )
            .Add(
                "UseDoubleArrayArgWithValues",
                (createEntryPointOperation (
                    "UseDoubleArrayArgWithValues",
                    [
                        createArrayArgument (
                            "DoubleArrayArg",
                            DataType.ArrayType,
                            0,
                            System.Nullable(DataType.DoubleType),
                            [
                                createDoubleArrayArgumentValue ([ 3.14159; 0.55; 1024.333; -8192.667 ])
                                createDoubleArrayArgumentValue ([ 999.999; -101010.10; 0.0001 ])
                            ]
                        )
                    ]
                 ),
                 "{\"Name\":\"UseDoubleArrayArgWithValues\",\"Arguments\":[{\"Type\":7,\"Name\":\"DoubleArrayArg\",\"ArrayType\":[2],\"Values\":[{\"Array\":[{\"Double\":[[3.14159,0.55,1024.333,-8192.667]]}]},{\"Array\":[{\"Double\":[[999.999,-101010.1,0.0001]]}]}]}]}")
            )
            .Add(
                "UsePauliArrayArg",
                (createEntryPointOperation (
                    "UsePauliArrayArg",
                    [
                        createArrayArgument (
                            "PauliArrayArg",
                            DataType.ArrayType,
                            0,
                            System.Nullable(DataType.PauliType),
                            []
                        )
                    ]
                 ),
                 "{\"Name\":\"UsePauliArrayArg\",\"Arguments\":[{\"Type\":7,\"Name\":\"PauliArrayArg\",\"ArrayType\":[3]}]}")
            )
            .Add(
                "UsePauliArrayArgWithValues",
                (createEntryPointOperation (
                    "UsePauliArrayArgWithValues",
                    [
                        createArrayArgument (
                            "PauliArrayArg",
                            DataType.ArrayType,
                            0,
                            System.Nullable(DataType.PauliType),
                            [
                                createPauliArrayArgumentValue (
                                    [ PauliValue.PauliX; PauliValue.PauliY; PauliValue.PauliZ ]
                                )
                                createPauliArrayArgumentValue ([ PauliValue.PauliI; PauliValue.PauliZ ])
                            ]
                        )
                    ]
                 ),
                 "{\"Name\":\"UsePauliArrayArgWithValues\",\"Arguments\":[{\"Type\":7,\"Name\":\"PauliArrayArg\",\"ArrayType\":[3],\"Values\":[{\"Array\":[{\"Pauli\":[[1,2,3]]}]},{\"Array\":[{\"Pauli\":[[0,3]]}]}]}]}")
            )
            .Add(
                "UseRangeArrayArg",
                (createEntryPointOperation (
                    "UseRangeArrayArg",
                    [
                        createArrayArgument (
                            "RangeArrayArg",
                            DataType.ArrayType,
                            0,
                            System.Nullable(DataType.RangeType),
                            []
                        )
                    ]
                 ),
                 "{\"Name\":\"UseRangeArrayArg\",\"Arguments\":[{\"Type\":7,\"Name\":\"RangeArrayArg\",\"ArrayType\":[4]}]}")
            )
            .Add(
                "UseRangeArrayArgWithValues",
                (createEntryPointOperation (
                    "UseRangeArrayArgWithValues",
                    [
                        createArrayArgument (
                            "RangeArrayArg",
                            DataType.ArrayType,
                            0,
                            System.Nullable(DataType.RangeType),
                            [
                                createRangeArrayArgumentValue (
                                    [ (int64 (1), int64 (1), int64 (10)); (int64 (10), int64 (5), int64 (100)) ]
                                )
                                createRangeArrayArgumentValue ([ (int64 (1), int64 (2), int64 (10)) ])
                            ]
                        )
                    ]
                 ),
                 "{\"Name\":\"UseRangeArrayArgWithValues\",\"Arguments\":[{\"Type\":7,\"Name\":\"RangeArrayArg\",\"ArrayType\":[4],\"Values\":[{\"Array\":[{\"Range\":[[{\"Start\":1,\"Step\":1,\"End\":10},{\"Start\":10,\"Step\":5,\"End\":100}]]}]},{\"Array\":[{\"Range\":[[{\"Start\":1,\"Step\":2,\"End\":10}]]}]}]}]}")
            )
            .Add(
                "UseResultArrayArg",
                (createEntryPointOperation (
                    "UseResultArrayArg",
                    [
                        createArrayArgument (
                            "ResultArrayArg",
                            DataType.ArrayType,
                            0,
                            System.Nullable(DataType.ResultType),
                            []
                        )
                    ]
                 ),
                 "{\"Name\":\"UseResultArrayArg\",\"Arguments\":[{\"Type\":7,\"Name\":\"ResultArrayArg\",\"ArrayType\":[5]}]}")
            )
            .Add(
                "UseResultArrayArgWithValues",
                (createEntryPointOperation (
                    "UseResultArrayArgWithValues",
                    [
                        createArrayArgument (
                            "ResultArrayArg",
                            DataType.ArrayType,
                            0,
                            System.Nullable(DataType.ResultType),
                            [
                                createResultArrayArgumentValue ([ ResultValue.Zero; ResultValue.One ])
                                createResultArrayArgumentValue ([ ResultValue.One; ResultValue.Zero ])
                            ]
                        )
                    ]
                 ),
                 "{\"Name\":\"UseResultArrayArgWithValues\",\"Arguments\":[{\"Type\":7,\"Name\":\"ResultArrayArg\",\"ArrayType\":[5],\"Values\":[{\"Array\":[{\"Result\":[[0,1]]}]},{\"Array\":[{\"Result\":[[1,0]]}]}]}]}")
            )
            .Add(
                "UseMiscArgs",
                (createEntryPointOperation (
                    "UseMiscArgs",
                    [
                        createArgument ("IntegerArg", DataType.BoolType, 0, [])
                        createArgument ("PauliArg", DataType.PauliType, 1, [])
                        createArrayArgument (
                            "ResultArrayArg",
                            DataType.ArrayType,
                            2,
                            System.Nullable(DataType.ResultType),
                            []
                        )
                    ]
                 ),
                 "{\"Name\":\"UseMiscArgs\",\"Arguments\":[{\"Name\":\"IntegerArg\"},{\"Type\":3,\"Name\":\"PauliArg\",\"Position\":1},{\"Type\":7,\"Name\":\"ResultArrayArg\",\"Position\":2,\"ArrayType\":[5]}]}")
            )
>>>>>>> 4cfa4981

    [<Theory>]
    [<InlineData("UseNoArgs")>]
    [<InlineData("UseBoolArg")>]
    [<InlineData("UseBoolArgWithValues")>]
    [<InlineData("UseIntegerArg")>]
    [<InlineData("UseIntegerArgWithValues")>]
    [<InlineData("UseDoubleArg")>]
    [<InlineData("UseDoubleArgWithValues")>]
    [<InlineData("UsePauliArg")>]
    [<InlineData("UsePauliArgWithValues")>]
    [<InlineData("UseRangeArg")>]
    [<InlineData("UseRangeArgWithValues")>]
    [<InlineData("UseResultArg")>]
    [<InlineData("UseResultArgWithValues")>]
    [<InlineData("UseStringArg")>]
    [<InlineData("UseStringArgWithValues")>]
    [<InlineData("UseBoolArrayArg")>]
    [<InlineData("UseBoolArrayArgWithValues")>]
    [<InlineData("UseIntegerArrayArg")>]
    [<InlineData("UseIntegerArrayArgWithValues")>]
    [<InlineData("UseDoubleArrayArg")>]
    [<InlineData("UseDoubleArrayArgWithValues")>]
    [<InlineData("UsePauliArrayArg")>]
    [<InlineData("UsePauliArrayArgWithValues")>]
    [<InlineData("UseRangeArrayArg")>]
    [<InlineData("UseRangeArrayArgWithValues")>]
    [<InlineData("UseResultArrayArg")>]
    [<InlineData("UseResultArrayArgWithValues")>]
    [<InlineData("UseMiscArgs")>]
    member this.DeserializeFromJson(sampleName: string) =
        let expectedEntryPointOperation = sampleEntryPointOperations.[sampleName]
        let sourceJson = Path.Join(testCasesDirectory, sampleName + ".json") |> File.ReadAllText
        let memoryStream = new MemoryStream(Encoding.UTF8.GetBytes(sourceJson))
        let entryPointOperation = Protocols.DeserializeFromJson(memoryStream)
        Assert.True(Extensions.ValueEquals(entryPointOperation, expectedEntryPointOperation))


    [<Theory>]
    [<InlineData("UseNoArgs")>]
    [<InlineData("UseBoolArg")>]
    [<InlineData("UseBoolArgWithValues")>]
    [<InlineData("UseIntegerArg")>]
    [<InlineData("UseIntegerArgWithValues")>]
    [<InlineData("UseDoubleArg")>]
    [<InlineData("UseDoubleArgWithValues")>]
    [<InlineData("UsePauliArg")>]
    [<InlineData("UsePauliArgWithValues")>]
    [<InlineData("UseRangeArg")>]
    [<InlineData("UseRangeArgWithValues")>]
    [<InlineData("UseResultArg")>]
    [<InlineData("UseResultArgWithValues")>]
    [<InlineData("UseStringArg")>]
    [<InlineData("UseStringArgWithValues")>]
    [<InlineData("UseBoolArrayArg")>]
    [<InlineData("UseBoolArrayArgWithValues")>]
    [<InlineData("UseIntegerArrayArg")>]
    [<InlineData("UseIntegerArrayArgWithValues")>]
    [<InlineData("UseDoubleArrayArg")>]
    [<InlineData("UseDoubleArrayArgWithValues")>]
    [<InlineData("UsePauliArrayArg")>]
    [<InlineData("UsePauliArrayArgWithValues")>]
    [<InlineData("UseRangeArrayArg")>]
    [<InlineData("UseRangeArrayArgWithValues")>]
    [<InlineData("UseResultArrayArg")>]
    [<InlineData("UseResultArrayArgWithValues")>]
    [<InlineData("UseMiscArgs")>]
    member this.SerializeToJson(sampleName: string) =
        let entryPointOperation = sampleEntryPointOperations.[sampleName]
        let expectedJson = Path.Join(testCasesDirectory, sampleName + ".json") |> File.ReadAllText
        let memoryStream = new MemoryStream()
        Protocols.SerializeToJson(entryPointOperation, memoryStream)
        let reader = new StreamReader(memoryStream, Encoding.UTF8)
        let json = reader.ReadToEnd()
        Assert.Equal(expectedJson, json)<|MERGE_RESOLUTION|>--- conflicted
+++ resolved
@@ -82,254 +82,6 @@
     let sampleEntryPointOperations =
         Map
             .empty
-<<<<<<< HEAD
-            .Add("UseNoArgs", new EntryPointOperation(Name = "UseNoArgs"))
-            .Add("UseBoolArg",
-                 createEntryPointOperation ("UseBoolArg", [ createArgument ("BoolArg", DataType.BoolType, 0, []) ]))
-            .Add("UseBoolArgWithValues",
-                 createEntryPointOperation
-                     ("UseBoolArgWithValues",
-                      [
-                          createArgument
-                              ("BoolArg",
-                               DataType.BoolType,
-                               0,
-                               [
-                                   new ArgumentValue(Bool = System.Nullable(true))
-                                   new ArgumentValue(Bool = System.Nullable(false))
-                               ])
-                      ]))
-            .Add("UseIntegerArg",
-                 createEntryPointOperation
-                     ("UseIntegerArg", [ createArgument ("IntegerArg", DataType.IntegerType, 0, []) ]))
-            .Add("UseIntegerArgWithValues",
-                 createEntryPointOperation
-                     ("UseIntegerArgWithValues",
-                      [
-                          createArgument
-                              ("IntegerArg",
-                               DataType.IntegerType,
-                               0,
-                               [
-                                   new ArgumentValue(Integer = System.Nullable(int64 (11)))
-                                   new ArgumentValue(Integer = System.Nullable(int64 (999)))
-                               ])
-                      ]))
-            .Add("UseDoubleArg",
-                 createEntryPointOperation
-                     ("UseDoubleArg", [ createArgument ("DoubleArg", DataType.DoubleType, 0, []) ]))
-            .Add("UseDoubleArgWithValues",
-                 createEntryPointOperation
-                     ("UseDoubleArgWithValues",
-                      [
-                          createArgument
-                              ("DoubleArg",
-                               DataType.DoubleType,
-                               0,
-                               [
-                                   new ArgumentValue(Double = System.Nullable(0.1))
-                                   new ArgumentValue(Double = System.Nullable(0.2))
-                               ])
-                      ]))
-            .Add("UsePauliArg",
-                 createEntryPointOperation ("UsePauliArg", [ createArgument ("PauliArg", DataType.PauliType, 0, []) ]))
-            .Add("UsePauliArgWithValues",
-                 createEntryPointOperation
-                     ("UsePauliArgWithValues",
-                      [
-                          createArgument
-                              ("PauliArg",
-                               DataType.PauliType,
-                               0,
-                               [
-                                   new ArgumentValue(Pauli = System.Nullable(PauliValue.PauliX))
-                                   new ArgumentValue(Pauli = System.Nullable(PauliValue.PauliY))
-                                   new ArgumentValue(Pauli = System.Nullable(PauliValue.PauliZ))
-                               ])
-                      ]))
-            .Add("UseRangeArg",
-                 createEntryPointOperation ("UseRangeArg", [ createArgument ("RangeArg", DataType.RangeType, 0, []) ]))
-            .Add("UseRangeArgWithValues",
-                 createEntryPointOperation
-                     ("UseRangeArgWithValues",
-                      [
-                          createArgument
-                              ("RangeArg",
-                               DataType.RangeType,
-                               0,
-                               [
-                                   createRangeArgumentValue (int64 (1), int64 (1), int64 (10))
-                                   createRangeArgumentValue (int64 (10), int64 (5), int64 (100))
-                               ])
-                      ]))
-            .Add("UseResultArg",
-                 createEntryPointOperation
-                     ("UseResultArg", [ createArgument ("ResultArg", DataType.ResultType, 0, []) ]))
-            .Add("UseResultArgWithValues",
-                 createEntryPointOperation
-                     ("UseResultArgWithValues",
-                      [
-                          createArgument
-                              ("ResultArg",
-                               DataType.ResultType,
-                               0,
-                               [
-                                   new ArgumentValue(Result = System.Nullable(ResultValue.Zero))
-                                   new ArgumentValue(Result = System.Nullable(ResultValue.One))
-                               ])
-                      ]))
-            .Add("UseStringArg",
-                 createEntryPointOperation
-                     ("UseStringArg", [ createArgument ("StringArg", DataType.StringType, 0, []) ]))
-            .Add("UseStringArgWithValues",
-                 createEntryPointOperation
-                     ("UseStringArgWithValues",
-                      [
-                          createArgument
-                              ("StringArg",
-                               DataType.StringType,
-                               0,
-                               [ new ArgumentValue(String = "StringA"); new ArgumentValue(String = "StringB") ])
-                      ]))
-            .Add("UseBoolArrayArg",
-                 createEntryPointOperation
-                     ("UseBoolArrayArg",
-                      [
-                          createArrayArgument
-                              ("BoolArrayArg", DataType.ArrayType, 0, System.Nullable(DataType.BoolType), [])
-                      ]))
-            .Add("UseBoolArrayArgWithValues",
-                 createEntryPointOperation
-                     ("UseBoolArrayArgWithValues",
-                      [
-                          createArrayArgument
-                              ("BoolArrayArg",
-                               DataType.ArrayType,
-                               0,
-                               System.Nullable(DataType.BoolType),
-                               [
-                                   createBoolArrayArgumentValue ([ true; false; true ])
-                                   createBoolArrayArgumentValue ([ false; true; false ])
-                               ])
-                      ]))
-            .Add("UseIntegerArrayArg",
-                 createEntryPointOperation
-                     ("UseIntegerArrayArg",
-                      [
-                          createArrayArgument
-                              ("IntegerArrayArg", DataType.ArrayType, 0, System.Nullable(DataType.IntegerType), [])
-                      ]))
-            .Add("UseIntegerArrayArgWithValues",
-                 createEntryPointOperation
-                     ("UseIntegerArrayArgWithValues",
-                      [
-                          createArrayArgument
-                              ("IntegerArrayArg",
-                               DataType.ArrayType,
-                               0,
-                               System.Nullable(DataType.IntegerType),
-                               [
-                                   createIntegerArrayArgumentValue ([ int64 (999); int64 (-1); int64 (11) ])
-                                   createIntegerArrayArgumentValue
-                                       ([ int64 (2048); int64 (-1024); int64 (4096); int64 (-8192) ])
-                               ])
-                      ]))
-            .Add("UseDoubleArrayArg",
-                 createEntryPointOperation
-                     ("UseDoubleArrayArg",
-                      [
-                          createArrayArgument
-                              ("DoubleArrayArg", DataType.ArrayType, 0, System.Nullable(DataType.DoubleType), [])
-                      ]))
-            .Add("UseDoubleArrayArgWithValues",
-                 createEntryPointOperation
-                     ("UseDoubleArrayArgWithValues",
-                      [
-                          createArrayArgument
-                              ("DoubleArrayArg",
-                               DataType.ArrayType,
-                               0,
-                               System.Nullable(DataType.DoubleType),
-                               [
-                                   createDoubleArrayArgumentValue ([ 3.14159; 0.55; 1024.333; -8192.667 ])
-                                   createDoubleArrayArgumentValue ([ 999.999; -101010.10; 0.0001 ])
-                               ])
-                      ]))
-            .Add("UsePauliArrayArg",
-                 createEntryPointOperation
-                     ("UsePauliArrayArg",
-                      [
-                          createArrayArgument
-                              ("PauliArrayArg", DataType.ArrayType, 0, System.Nullable(DataType.PauliType), [])
-                      ]))
-            .Add("UsePauliArrayArgWithValues",
-                 createEntryPointOperation
-                     ("UsePauliArrayArgWithValues",
-                      [
-                          createArrayArgument
-                              ("PauliArrayArg",
-                               DataType.ArrayType,
-                               0,
-                               System.Nullable(DataType.PauliType),
-                               [
-                                   createPauliArrayArgumentValue
-                                       ([ PauliValue.PauliX; PauliValue.PauliY; PauliValue.PauliZ ])
-                                   createPauliArrayArgumentValue ([ PauliValue.PauliI; PauliValue.PauliZ ])
-                               ])
-                      ]))
-            .Add("UseRangeArrayArg",
-                 createEntryPointOperation
-                     ("UseRangeArrayArg",
-                      [
-                          createArrayArgument
-                              ("RangeArrayArg", DataType.ArrayType, 0, System.Nullable(DataType.RangeType), [])
-                      ]))
-            .Add("UseRangeArrayArgWithValues",
-                 createEntryPointOperation
-                     ("UseRangeArrayArgWithValues",
-                      [
-                          createArrayArgument
-                              ("RangeArrayArg",
-                               DataType.ArrayType,
-                               0,
-                               System.Nullable(DataType.RangeType),
-                               [
-                                   createRangeArrayArgumentValue
-                                       ([ (int64 (1), int64 (1), int64 (10)); (int64 (10), int64 (5), int64 (100)) ])
-                                   createRangeArrayArgumentValue ([ (int64 (1), int64 (2), int64 (10)) ])
-                               ])
-                      ]))
-            .Add("UseResultArrayArg",
-                 createEntryPointOperation
-                     ("UseResultArrayArg",
-                      [
-                          createArrayArgument
-                              ("ResultArrayArg", DataType.ArrayType, 0, System.Nullable(DataType.ResultType), [])
-                      ]))
-            .Add("UseResultArrayArgWithValues",
-                 createEntryPointOperation
-                     ("UseResultArrayArgWithValues",
-                      [
-                          createArrayArgument
-                              ("ResultArrayArg",
-                               DataType.ArrayType,
-                               0,
-                               System.Nullable(DataType.ResultType),
-                               [
-                                   createResultArrayArgumentValue ([ ResultValue.Zero; ResultValue.One ])
-                                   createResultArrayArgumentValue ([ ResultValue.One; ResultValue.Zero ])
-                               ])
-                      ]))
-            .Add("UseMiscArgs",
-                 createEntryPointOperation
-                     ("UseMiscArgs",
-                      [
-                          createArgument ("IntegerArg", DataType.BoolType, 0, [])
-                          createArgument ("PauliArg", DataType.PauliType, 1, [])
-                          createArrayArgument
-                              ("ResultArrayArg", DataType.ArrayType, 2, System.Nullable(DataType.ResultType), [])
-                      ]))
-=======
             .Add("UseNoArgs", (new EntryPointOperation(Name = "UseNoArgs"), "{\"Name\":\"UseNoArgs\"}"))
             .Add(
                 "UseBoolArg",
@@ -736,7 +488,6 @@
                  ),
                  "{\"Name\":\"UseMiscArgs\",\"Arguments\":[{\"Name\":\"IntegerArg\"},{\"Type\":3,\"Name\":\"PauliArg\",\"Position\":1},{\"Type\":7,\"Name\":\"ResultArrayArg\",\"Position\":2,\"ArrayType\":[5]}]}")
             )
->>>>>>> 4cfa4981
 
     [<Theory>]
     [<InlineData("UseNoArgs")>]
