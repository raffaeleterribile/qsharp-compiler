--- conflicted
+++ resolved
@@ -19,14 +19,6 @@
 let private clearOutput name =
     File.WriteAllText(name, "Test did not run to completion")
 
-<<<<<<< HEAD
-let private checkAltOutput name (actualText:string) debugTest =
-    let expectedPath = (if debugTest then ("TestCases", "DebugInfoTests", name) else ("TestCases", "QirTests", name)) |> Path.Combine
-    let expectedText = expectedPath |> File.ReadAllText
-    let debugTestsDirectory = (Path.GetDirectoryName(Assembly.GetExecutingAssembly().Location), "TestCases", "DebugInfoTests") |> Path.Combine
-    let debugTestsDirectoryFormatted = debugTestsDirectory.Replace(@"\", @"\\") // The backslashes in the file are escaped
-    let actualTextFormatted = (if debugTest then actualText.Replace(debugTestsDirectoryFormatted, "__DIRECTORY__") else actualText)
-=======
 let private checkAltOutput name (actualText: string) debugTest =
     let expectedPath =
         (if debugTest then ("TestCases", "DebugInfoTests", name) else ("TestCases", "QirTests", name))
@@ -50,7 +42,6 @@
          else
              actualText)
 
->>>>>>> d7e51363
     Assert.Contains(expectedText, GUID.Replace(actualTextFormatted, "__GUID__"))
 
 let private qirCompilerArgs target (name: string) =
@@ -91,15 +82,9 @@
         "--input"
         ("TestCases", "DebugInfoTests", name + ".qs") |> Path.Combine
         ("TestCases", "QirTests", "QirCore.qs") |> Path.Combine
-<<<<<<< HEAD
 
         (if target then ("TestCases", "QirTests", "QirTarget.qs") |> Path.Combine else "")
 
-=======
-
-        (if target then ("TestCases", "QirTests", "QirTarget.qs") |> Path.Combine else "")
-
->>>>>>> d7e51363
         "--load"
 
         Path.Combine(
@@ -338,17 +323,7 @@
 
 [<Fact>]
 let ``QIR Debug Info Int Variable`` () =
-<<<<<<< HEAD
-    debugInfoMultiTest
-        false
-        "TestIntVariable"
-        [
-            "TestIntVariable1"
-            "TestIntVariable2"
-        ]
-=======
     debugInfoMultiTest false "TestIntVariable" [ "TestIntVariable1"; "TestIntVariable2" ]
->>>>>>> d7e51363
 
 [<Fact>]
 let ``QIR Debug Info Function Returns Unit`` () =
@@ -363,10 +338,6 @@
             "TestFunctionReturnsUnit5"
             "TestFunctionReturnsUnit6"
             "TestFunctionReturnsUnit7"
-<<<<<<< HEAD
-            "TestFunctionReturnsUnit8"
-=======
->>>>>>> d7e51363
         ]
 
 [<Fact>]
