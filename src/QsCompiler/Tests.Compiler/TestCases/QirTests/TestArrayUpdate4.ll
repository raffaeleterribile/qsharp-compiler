define internal %Array* @Microsoft__Quantum__Testing__QIR__TestArrayUpdate4__body(%Array* %array) {
entry:
  call void @__quantum__rt__array_update_alias_count(%Array* %array, i32 1)
<<<<<<< HEAD
  %item = call %String* @__quantum__rt__string_create(i8* getelementptr inbounds ([6 x i8], [6 x i8]* @3, i32 0, i32 0))
  %0 = call %String* @__quantum__rt__string_create(i8* null)
=======
  %item = call %String* @__quantum__rt__string_create(i8* getelementptr inbounds ([6 x i8], [6 x i8]* @2, i32 0, i32 0))
  %0 = call %String* @__quantum__rt__string_create(i8* getelementptr inbounds ([1 x i8], [1 x i8]* @0, i32 0, i32 0))
>>>>>>> 6f7aeff5
  %1 = call %Array* @__quantum__rt__array_create_1d(i32 8, i64 0)
  %arr = alloca %Array*, align 8
  store %Array* %1, %Array** %arr, align 8
  call void @__quantum__rt__array_update_alias_count(%Array* %1, i32 1)
<<<<<<< HEAD
  call void @__quantum__rt__array_update_reference_count(%Array* %1, i32 1)
=======
  call void @__quantum__rt__array_update_alias_count(%Array* %array, i32 1)
>>>>>>> 6f7aeff5
  %2 = call i64 @__quantum__rt__array_get_size_1d(%Array* %array)
  %3 = sub i64 %2, 1
  br label %header__1

header__1:                                        ; preds = %exiting__1, %entry
  %4 = phi i64 [ 0, %entry ], [ %9, %exiting__1 ]
  %5 = icmp sle i64 %4, %3
  br i1 %5, label %body__1, label %exit__1

body__1:                                          ; preds = %header__1
  %6 = call i8* @__quantum__rt__array_get_element_ptr_1d(%Array* %array, i64 %4)
  %7 = bitcast i8* %6 to %String**
  %8 = load %String*, %String** %7, align 8
  call void @__quantum__rt__string_update_reference_count(%String* %8, i32 1)
  br label %exiting__1

exiting__1:                                       ; preds = %body__1
  %9 = add i64 %4, 1
  br label %header__1

exit__1:                                          ; preds = %header__1
  call void @__quantum__rt__array_update_reference_count(%Array* %array, i32 1)
<<<<<<< HEAD
  call void @__quantum__rt__array_update_alias_count(%Array* %array, i32 1)
  call void @__quantum__rt__array_update_alias_count(%Array* %1, i32 -1)
=======
  call void @__quantum__rt__array_update_alias_count(%Array* %1, i32 -1)
  call void @__quantum__rt__array_update_reference_count(%Array* %1, i32 -1)
>>>>>>> 6f7aeff5
  store %Array* %array, %Array** %arr, align 8
  br label %header__2

header__2:                                        ; preds = %exiting__2, %exit__1
<<<<<<< HEAD
  %i = phi i64 [ 0, %exit__1 ], [ %17, %exiting__2 ]
=======
  %i = phi i64 [ 0, %exit__1 ], [ %16, %exiting__2 ]
>>>>>>> 6f7aeff5
  %10 = icmp sle i64 %i, 9
  br i1 %10, label %body__2, label %exit__2

body__2:                                          ; preds = %header__2
  %11 = load %Array*, %Array** %arr, align 8
  call void @__quantum__rt__array_update_alias_count(%Array* %11, i32 -1)
  %12 = call %Array* @__quantum__rt__array_copy(%Array* %11, i1 false)
<<<<<<< HEAD
  %13 = icmp ne %Array* %11, %12
  %14 = call i8* @__quantum__rt__array_get_element_ptr_1d(%Array* %12, i64 %i)
  %15 = bitcast i8* %14 to %String**
  call void @__quantum__rt__string_update_reference_count(%String* %item, i32 1)
  %16 = load %String*, %String** %15, align 8
  br i1 %13, label %condContinue__1, label %condFalse__1

condFalse__1:                                     ; preds = %body__2
  call void @__quantum__rt__string_update_reference_count(%String* %item, i32 1)
  call void @__quantum__rt__string_update_reference_count(%String* %16, i32 -1)
  br label %condContinue__1

condContinue__1:                                  ; preds = %condFalse__1, %body__2
  store %String* %item, %String** %15, align 8
  call void @__quantum__rt__array_update_reference_count(%Array* %12, i32 1)
=======
  %13 = call i8* @__quantum__rt__array_get_element_ptr_1d(%Array* %12, i64 %i)
  %14 = bitcast i8* %13 to %String**
  call void @__quantum__rt__string_update_reference_count(%String* %item, i32 1)
  %15 = load %String*, %String** %14, align 8
  call void @__quantum__rt__string_update_reference_count(%String* %15, i32 -1)
  store %String* %item, %String** %14, align 8
>>>>>>> 6f7aeff5
  call void @__quantum__rt__array_update_alias_count(%Array* %12, i32 1)
  store %Array* %12, %Array** %arr, align 8
  call void @__quantum__rt__array_update_reference_count(%Array* %11, i32 -1)
  call void @__quantum__rt__string_update_reference_count(%String* %16, i32 -1)
  call void @__quantum__rt__array_update_reference_count(%Array* %12, i32 -1)
  br label %exiting__2

<<<<<<< HEAD
exiting__2:                                       ; preds = %condContinue__1
  %17 = add i64 %i, 1
=======
exiting__2:                                       ; preds = %body__2
  %16 = add i64 %i, 1
>>>>>>> 6f7aeff5
  br label %header__2

exit__2:                                          ; preds = %header__2
  %18 = load %Array*, %Array** %arr, align 8
  call void @__quantum__rt__array_update_alias_count(%Array* %array, i32 -1)
  call void @__quantum__rt__array_update_alias_count(%Array* %18, i32 -1)
  call void @__quantum__rt__string_update_reference_count(%String* %item, i32 -1)
  call void @__quantum__rt__string_update_reference_count(%String* %0, i32 -1)
<<<<<<< HEAD
  call void @__quantum__rt__array_update_reference_count(%Array* %1, i32 -1)
  call void @__quantum__rt__array_update_reference_count(%Array* %1, i32 -1)
  ret %Array* %18
=======
  ret %Array* %17
>>>>>>> 6f7aeff5
}<|MERGE_RESOLUTION|>--- conflicted
+++ resolved
@@ -1,22 +1,13 @@
 define internal %Array* @Microsoft__Quantum__Testing__QIR__TestArrayUpdate4__body(%Array* %array) {
 entry:
   call void @__quantum__rt__array_update_alias_count(%Array* %array, i32 1)
-<<<<<<< HEAD
-  %item = call %String* @__quantum__rt__string_create(i8* getelementptr inbounds ([6 x i8], [6 x i8]* @3, i32 0, i32 0))
-  %0 = call %String* @__quantum__rt__string_create(i8* null)
-=======
   %item = call %String* @__quantum__rt__string_create(i8* getelementptr inbounds ([6 x i8], [6 x i8]* @2, i32 0, i32 0))
   %0 = call %String* @__quantum__rt__string_create(i8* getelementptr inbounds ([1 x i8], [1 x i8]* @0, i32 0, i32 0))
->>>>>>> 6f7aeff5
   %1 = call %Array* @__quantum__rt__array_create_1d(i32 8, i64 0)
   %arr = alloca %Array*, align 8
   store %Array* %1, %Array** %arr, align 8
   call void @__quantum__rt__array_update_alias_count(%Array* %1, i32 1)
-<<<<<<< HEAD
-  call void @__quantum__rt__array_update_reference_count(%Array* %1, i32 1)
-=======
   call void @__quantum__rt__array_update_alias_count(%Array* %array, i32 1)
->>>>>>> 6f7aeff5
   %2 = call i64 @__quantum__rt__array_get_size_1d(%Array* %array)
   %3 = sub i64 %2, 1
   br label %header__1
@@ -39,22 +30,13 @@
 
 exit__1:                                          ; preds = %header__1
   call void @__quantum__rt__array_update_reference_count(%Array* %array, i32 1)
-<<<<<<< HEAD
-  call void @__quantum__rt__array_update_alias_count(%Array* %array, i32 1)
-  call void @__quantum__rt__array_update_alias_count(%Array* %1, i32 -1)
-=======
   call void @__quantum__rt__array_update_alias_count(%Array* %1, i32 -1)
   call void @__quantum__rt__array_update_reference_count(%Array* %1, i32 -1)
->>>>>>> 6f7aeff5
   store %Array* %array, %Array** %arr, align 8
   br label %header__2
 
 header__2:                                        ; preds = %exiting__2, %exit__1
-<<<<<<< HEAD
-  %i = phi i64 [ 0, %exit__1 ], [ %17, %exiting__2 ]
-=======
   %i = phi i64 [ 0, %exit__1 ], [ %16, %exiting__2 ]
->>>>>>> 6f7aeff5
   %10 = icmp sle i64 %i, 9
   br i1 %10, label %body__2, label %exit__2
 
@@ -62,57 +44,26 @@
   %11 = load %Array*, %Array** %arr, align 8
   call void @__quantum__rt__array_update_alias_count(%Array* %11, i32 -1)
   %12 = call %Array* @__quantum__rt__array_copy(%Array* %11, i1 false)
-<<<<<<< HEAD
-  %13 = icmp ne %Array* %11, %12
-  %14 = call i8* @__quantum__rt__array_get_element_ptr_1d(%Array* %12, i64 %i)
-  %15 = bitcast i8* %14 to %String**
-  call void @__quantum__rt__string_update_reference_count(%String* %item, i32 1)
-  %16 = load %String*, %String** %15, align 8
-  br i1 %13, label %condContinue__1, label %condFalse__1
-
-condFalse__1:                                     ; preds = %body__2
-  call void @__quantum__rt__string_update_reference_count(%String* %item, i32 1)
-  call void @__quantum__rt__string_update_reference_count(%String* %16, i32 -1)
-  br label %condContinue__1
-
-condContinue__1:                                  ; preds = %condFalse__1, %body__2
-  store %String* %item, %String** %15, align 8
-  call void @__quantum__rt__array_update_reference_count(%Array* %12, i32 1)
-=======
   %13 = call i8* @__quantum__rt__array_get_element_ptr_1d(%Array* %12, i64 %i)
   %14 = bitcast i8* %13 to %String**
   call void @__quantum__rt__string_update_reference_count(%String* %item, i32 1)
   %15 = load %String*, %String** %14, align 8
   call void @__quantum__rt__string_update_reference_count(%String* %15, i32 -1)
   store %String* %item, %String** %14, align 8
->>>>>>> 6f7aeff5
   call void @__quantum__rt__array_update_alias_count(%Array* %12, i32 1)
   store %Array* %12, %Array** %arr, align 8
   call void @__quantum__rt__array_update_reference_count(%Array* %11, i32 -1)
-  call void @__quantum__rt__string_update_reference_count(%String* %16, i32 -1)
-  call void @__quantum__rt__array_update_reference_count(%Array* %12, i32 -1)
   br label %exiting__2
 
-<<<<<<< HEAD
-exiting__2:                                       ; preds = %condContinue__1
-  %17 = add i64 %i, 1
-=======
 exiting__2:                                       ; preds = %body__2
   %16 = add i64 %i, 1
->>>>>>> 6f7aeff5
   br label %header__2
 
 exit__2:                                          ; preds = %header__2
-  %18 = load %Array*, %Array** %arr, align 8
+  %17 = load %Array*, %Array** %arr, align 8
   call void @__quantum__rt__array_update_alias_count(%Array* %array, i32 -1)
-  call void @__quantum__rt__array_update_alias_count(%Array* %18, i32 -1)
+  call void @__quantum__rt__array_update_alias_count(%Array* %17, i32 -1)
   call void @__quantum__rt__string_update_reference_count(%String* %item, i32 -1)
   call void @__quantum__rt__string_update_reference_count(%String* %0, i32 -1)
-<<<<<<< HEAD
-  call void @__quantum__rt__array_update_reference_count(%Array* %1, i32 -1)
-  call void @__quantum__rt__array_update_reference_count(%Array* %1, i32 -1)
-  ret %Array* %18
-=======
   ret %Array* %17
->>>>>>> 6f7aeff5
 }