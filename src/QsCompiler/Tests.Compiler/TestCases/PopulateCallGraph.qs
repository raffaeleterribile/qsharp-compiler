--- conflicted
+++ resolved
@@ -152,11 +152,7 @@
 
 // =================================
 
-<<<<<<< HEAD
-// Concrete Graph Does Not Trim Specializations
-=======
 // Concrete Graph Contains All Specializations
->>>>>>> b6c6912c
 namespace Microsoft.Quantum.Testing.PopulateCallGraph {
 
     @ EntryPoint()
