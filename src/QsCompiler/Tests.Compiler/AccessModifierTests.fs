﻿// Copyright (c) Microsoft Corporation. All rights reserved.
// Licensed under the MIT License.

namespace Microsoft.Quantum.QsCompiler.Testing

open Microsoft.Quantum.QsCompiler.Diagnostics
open Microsoft.Quantum.QsCompiler.SyntaxExtensions
open Microsoft.Quantum.QsCompiler.SyntaxTree
open System.Collections.Generic
open System.IO
open Xunit

type AccessModifierTests() =
    inherit CompilerTests(AccessModifierTests.Compile())

    static member private Compile() =
<<<<<<< HEAD
        CompilerTests.Compile("TestCases", [ "AccessModifiers.qs" ], [ File.ReadAllLines("ReferenceTargets.txt").[1] ])
=======
        CompilerTests.Compile("TestCases", [ "AccessModifiers.qs" ], [ File.ReadAllLines("ReferenceTargets.txt").[2] ])
>>>>>>> 6f7aeff5

    member private this.Expect name (diagnostics: IEnumerable<DiagnosticItem>) =
        let ns = "Microsoft.Quantum.Testing.AccessModifiers"
        this.VerifyDiagnostics(QsQualifiedName.New(ns, name), diagnostics)

    [<Fact>]
    member this.Callables() =
        this.Expect "CallableUseOK" []
        this.Expect "CallableReferenceInternalInaccessible" [ Error ErrorCode.InaccessibleCallable ]

    [<Fact>]
    member this.Types() =
        this.Expect "TypeUseOK" []
        this.Expect "TypeReferenceInternalInaccessible" [ Error ErrorCode.InaccessibleType ]
        this.Expect "TypeConstructorReferenceInternalInaccessible" [ Error ErrorCode.InaccessibleCallable ]

    [<Fact>]
    member this.``Callable signatures``() =
        this.Expect "CallableLeaksInternalTypeIn1" [ Error ErrorCode.TypeLessAccessibleThanParentCallable ]
        this.Expect "CallableLeaksInternalTypeIn2" [ Error ErrorCode.TypeLessAccessibleThanParentCallable ]
        this.Expect "CallableLeaksInternalTypeIn3" [ Error ErrorCode.TypeLessAccessibleThanParentCallable ]
        this.Expect "CallableLeaksInternalTypeOut1" [ Error ErrorCode.TypeLessAccessibleThanParentCallable ]
        this.Expect "CallableLeaksInternalTypeOut2" [ Error ErrorCode.TypeLessAccessibleThanParentCallable ]
        this.Expect "CallableLeaksInternalTypeOut3" [ Error ErrorCode.TypeLessAccessibleThanParentCallable ]
        this.Expect "InternalCallableInternalTypeOK" []

    [<Fact>]
    member this.``Underlying types``() =
        this.Expect "PublicTypeLeaksInternalType1" [ Error ErrorCode.TypeLessAccessibleThanParentType ]
        this.Expect "PublicTypeLeaksInternalType2" [ Error ErrorCode.TypeLessAccessibleThanParentType ]
        this.Expect "PublicTypeLeaksInternalType3" [ Error ErrorCode.TypeLessAccessibleThanParentType ]
        this.Expect "InternalTypeInternalTypeOK" []<|MERGE_RESOLUTION|>--- conflicted
+++ resolved
@@ -14,11 +14,7 @@
     inherit CompilerTests(AccessModifierTests.Compile())
 
     static member private Compile() =
-<<<<<<< HEAD
-        CompilerTests.Compile("TestCases", [ "AccessModifiers.qs" ], [ File.ReadAllLines("ReferenceTargets.txt").[1] ])
-=======
         CompilerTests.Compile("TestCases", [ "AccessModifiers.qs" ], [ File.ReadAllLines("ReferenceTargets.txt").[2] ])
->>>>>>> 6f7aeff5
 
     member private this.Expect name (diagnostics: IEnumerable<DiagnosticItem>) =
         let ns = "Microsoft.Quantum.Testing.AccessModifiers"
