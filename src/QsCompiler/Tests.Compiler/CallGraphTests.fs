--- conflicted
+++ resolved
@@ -98,18 +98,10 @@
         let got =
             compilationDataStructures.Diagnostics()
             |> Seq.filter (fun d -> d.Severity = Nullable DiagnosticSeverity.Error)
-<<<<<<< HEAD
-            |> Seq.choose
-                (fun d ->
-                    match Diagnostics.TryGetCode d.Code.Value.Second with
-                    | true, code -> Some code
-                    | false, _ -> None)
-=======
             |> Seq.choose (fun d ->
-                match Diagnostics.TryGetCode d.Code with
+                match Diagnostics.TryGetCode d.Code.Value.Second with
                 | true, code -> Some code
                 | false, _ -> None)
->>>>>>> e3354b64
 
         let codeMismatch = expected.ToImmutableHashSet().SymmetricExcept got
         let gotLookup = got.ToLookup(new Func<_, _>(id))
